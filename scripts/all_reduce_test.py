--- conflicted
+++ resolved
@@ -53,189 +53,11 @@
         DHT(initial_peers=initial_peers, start=True, await_ready=False, **kwargs)
         for _ in range(n_peers - 1)
     )
-<<<<<<< HEAD
-
-=======
->>>>>>> 94788530
     for process in dhts[1:]:
         process.wait_until_ready()
 
     return dhts
 
-<<<<<<< HEAD
-=======
-
-# Training Args
-import torch.multiprocessing as mp
-import torch
-import time
-from mapreduce import Peer
-import bittensor as bt
-from argparse import ArgumentParser
-from template.base.neuron import BaseNeuron
-from transformers import AutoModelForCausalLM, AutoTokenizer
-from template.data.dataset import SubsetFalconLoader
-import random
-
-parser = ArgumentParser()
-parser.add_argument("--netuid", type=int, help="Network netuid", default=25)
-
-bt.wallet.add_args(parser)
-bt.subtensor.add_args(parser)
-bt.axon.add_args(parser)
-
-config = BaseNeuron.config()
-config.wallet.name = "test_dt"
-config.wallet.hotkey = "validator_1"
-config.netuid = 25
-config.axon.port = 22043
-
-wallet = bt.wallet(config=config)
-subtensor = bt.subtensor(config=config)
-metagraph = subtensor.metagraph(config.netuid)
-
-# Init device
-device = config.neuron.device
-
-# Init Model
-model = AutoModelForCausalLM.from_pretrained(config.neuron.model_name)
-
-# Move the model to the appropriate device
-model = model.to(device)
-
-# Set up a decentralized optimizer that will average with peers in background
-opt = torch.optim.AdamW(model.parameters(), lr=config.neuron.lr)
-
-tokenizer = AutoTokenizer.from_pretrained(config.neuron.model_name)
-# Add the EOS token as PAD token to ensure our dataloader doesn't throw an error for sequences of unequal length
-tokenizer.pad_token = tokenizer.eos_token
-
-dataloader = SubsetFalconLoader(
-    batch_size=config.neuron.local_batch_size_train,
-    sequence_length=1024,
-    rows=random.choices(range(0, 968000015), k=1),
-)
-
-for i, batch in enumerate(dataloader):
-    inputs = batch.to(device)
-    # inputs = batch
-
-    # Forward pass
-    outputs = model(input_ids=inputs, labels=inputs)
-
-    # loss = outputs.loss / config.neuron.local_batch_size_train_total  # Scale loss
-    loss = outputs.loss
-    loss.backward()
-
-from typing import Callable, Iterable, Iterator, Optional, Sequence, TypeVar
-
-
-def _grads_from_parameters() -> Iterator[torch.Tensor]:
-    """gradient buffers associated with parameters"""
-    for param in model.parameters():
-        if param.grad is None:
-            param.grad = torch.zeros_like(param)
-        yield param.grad
-
-
-averaged_grads = tuple(
-    grad.detach().cpu().clone().share_memory_() for grad in _grads_from_parameters()
-)
-
-size = [50257, 1024, 768]
-tensors1 = [torch.randn(size[0]), torch.zeros(size[1]), torch.zeros(size[2])]
-tensors2 = [torch.rand(size[0]), torch.ones(size[1]), torch.ones(size[2])]
-tensors3 = [
-    -torch.rand(size[0]),
-    torch.arange(size[1]).to(torch.float32),
-    torch.arange(size[2]).to(torch.float32),
-]
-tensors4 = [
-    torch.randn(size[0]) ** 3,
-    torch.arange(size[1]).to(torch.float32) / 2,
-    torch.arange(size[2]).to(torch.float32) / 2,
-]
-peer_tensors = [tensors1, tensors2, tensors3, tensors4]
-list[tensors[list]]
-
-# tensors1 = [torch.randn(123), torch.zeros(3)]
-# tensors2 = [torch.rand(123), torch.ones(3)]
-# tensors3 = [-torch.rand(123), torch.arange(3).to(torch.float32)]
-# tensors4 = [torch.randn(123) ** 3, torch.arange(3).to(torch.float32) / 2]
-# peer_tensors = [tensors1, tensors2, tensors3, tensors4]
-
-length = 1
-tensors1_2 = [layer.grad[0].to("cpu")[:300] for layer in model.parameters()][:1]
-tensors2_2 = [torch.clone(layer.grad[0]).detach() for layer in model.parameters()][
-    :length
-]
-tensors3_2 = [torch.clone(layer.grad[0]).detach() for layer in model.parameters()][
-    :length
-]
-tensors4_2 = [torch.clone(layer.grad[0]).detach() for layer in model.parameters()][
-    :length
-]
-
-for layer in model.parameters():
-    break
-tensors1_2 = [layer.grad.to("cpu")]
-tensors2_2 = [layer.grad.to("cpu")]
-tensors3_2 = [layer.grad.to("cpu")]
-tensors4_2 = [layer.grad.to("cpu")]
-
-tensors1_2 = averaged_grads
-tensors2_2 = averaged_grads
-tensors3_2 = averaged_grads
-tensors4_2 = averaged_grads
-
-peer_tensors_2 = [tensors1_2, tensors2_2, tensors3_2, tensors4_2]
-peer_tensors = peer_tensors_2
-
-n_peers = 4
-n_clients = 0
-n_aux = 0
-modes = (
-    [AveragingMode.CLIENT] * n_clients
-    + [AveragingMode.AUX] * n_aux
-    + [AveragingMode.NODE] * (n_peers - n_clients - n_aux)
-)
-random.shuffle(modes)
-
-reference = [
-    sum(
-        tensors[i]
-        for tensors, mode in zip(peer_tensors, modes)
-        if mode != AveragingMode.AUX
-    )
-    / max(1, n_peers - n_aux)
-    for i in range(len(tensors1))
-]
-
-dht_instances = launch_dht_instances(len(peer_tensors))
-
-averagers = [
-    DecentralizedAverager(
-        tensors,
-        dht=dht,
-        # target_group_size=4,
-        min_matchmaking_time=15,
-        prefix="mygroup",
-        compression=hivemind.Uniform8BitQuantization(),
-        client_mode=mode == AveragingMode.CLIENT,
-        auxiliary=mode == AveragingMode.AUX,
-        start=True,
-    )
-    for tensors, dht, mode in zip(peer_tensors, dht_instances, modes)
-]
-
-futures = []
-for averager in averagers:
-    futures.append(averager.step(wait=False, timeout=60))
-for future in futures:
-    result = future.result()
-    for averager in averagers:
-        assert averager.peer_id in result
->>>>>>> 94788530
 
 def perform_all_reduce(custom_group: GroupInfo, models, dht_instances: List[DHT]):
     def _make_tensors():
