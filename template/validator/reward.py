--- conflicted
+++ resolved
@@ -25,13 +25,7 @@
 import torch
 
 from template.data.dataset import SubsetFalconLoader
-<<<<<<< HEAD
-from template.utils.uids import get_random_uids
-=======
 from template.utils.uids import get_random_uids, map_uid_to_peerid
-import time
-import asyncio
->>>>>>> ad511b46
 
 
 def score_gradients(self, response, uid):
