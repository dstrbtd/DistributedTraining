import asyncio
<<<<<<< HEAD
import base64
import contextlib
=======
>>>>>>> 762f29d5
import logging
import random
import re
from contextlib import contextmanager
from itertools import chain
<<<<<<< HEAD
from typing import (Any, AsyncIterator, Dict, Iterable, Iterator, Optional,
                    Sequence, Tuple, Union)
=======
from typing import (Any, AsyncIterator, Dict, Iterable, Optional, Sequence,
                    Tuple, Union)
>>>>>>> 762f29d5

import torch
import bittensor as bt

import hivemind
import hivemind.averaging
import hivemind.averaging.averager
<<<<<<< HEAD
import torch
=======
>>>>>>> 762f29d5
from hivemind.averaging.allreduce import (AllreduceException, AllReduceRunner,
                                          AveragingMode)
from hivemind.averaging.control import AveragingStage, StepControl
from hivemind.averaging.group_info import GroupInfo
from hivemind.averaging.load_balancing import load_balance_peers
from hivemind.averaging.matchmaking import MatchmakingException
from hivemind.compression import (deserialize_torch_tensor,
                                  serialize_torch_tensor)
from hivemind.dht import DHT
from hivemind.optim.progress_tracker import LocalTrainingProgress
from hivemind.p2p import P2PDaemonError, P2PHandlerError, PeerID
from hivemind.proto import averaging_pb2
from hivemind.utils import MPFuture, get_logger, nested_pack
from hivemind.utils.asyncio import (aenumerate, aiter_with_timeout,
                                    amap_in_executor, as_aiter,
                                    attach_event_on_finished, azip,
                                    enter_asynchronously)
from hivemind.utils.streaming import combine_from_streaming
from hivemind.utils.timed_storage import (DHTExpiration, ValueWithExpiration,
                                          get_dht_time)

GatheredData = Any

logger = get_logger(__name__)
logger.setLevel(logging.INFO)


class DTAllReduceRunner(AllReduceRunner):
    def __init__(self, *args, **kwargs):
        super().__init__(*args, **kwargs)
<<<<<<< HEAD

    async def _communicate_with_peer(self, peer_id: PeerID):
        print("WE ARE HERE NOW!")
        print("DTAllReduceRunner sender + reducer timeout", self.sender_timeout, self.reducer_timeout)
        """Send a part of local tensors and metadata to a single peer, receive the average for that part of tensors"""
        peer_index = self.ordered_peer_ids.index(peer_id)
        if peer_id == self.peer_id:
            print("self.peer_id..")
=======
        self.count = 0
        
    async def _communicate_with_peer(self, peer_id: PeerID):
        """Send a part of local tensors and metadata to a single peer, receive the average for that part of tensors"""
        peer_index = self.ordered_peer_ids.index(peer_id)
        if peer_id == self.peer_id:
>>>>>>> 762f29d5
            sender_index = self.sender_peer_ids.index(peer_id)
            for part_index, tensor_part in enumerate(self.parts_for_local_averaging):
                averaged_part = await self.tensor_part_reducer.accumulate_part(
                    sender_index, part_index, tensor_part, weight=self.weight
                )
<<<<<<< HEAD
                self.tensor_part_container.register_processed_part(
                    peer_index, part_index, averaged_part - tensor_part
                )

        else:
            try:
                print("DTAllReduceRunner..")
                done_sending = asyncio.Event()
                inputs_aiter = attach_event_on_finished(
                    self._generate_input_for_peer(peer_index), done_sending
                )
                stream = await self._get_peer_stub(peer_id).rpc_aggregate_part(
                    inputs_aiter
                )
                print("_get_peer_stub done..")
=======
                self.tensor_part_container.register_processed_part(peer_index, part_index, averaged_part - tensor_part)

        else:
            try:
                done_sending = asyncio.Event()
                inputs_aiter = attach_event_on_finished(self._generate_input_for_peer(peer_index), done_sending)
                await asyncio.sleep(5)
                stream = await self._get_peer_stub(peer_id).rpc_aggregate_part(inputs_aiter)
>>>>>>> 762f29d5

                if self.should_delay_results(self.peer_id):
                    await done_sending.wait()

                part_index = 0

                def _try_deserialize(msg):
<<<<<<< HEAD
                    print("try_deserialize..")

                    if msg.code != averaging_pb2.AVERAGED_PART:
                        raise AllreduceException(
                            f"{peer_id} sent {averaging_pb2.MessageCode.Name(msg.code)}"
                        )
=======
                    if msg.code != averaging_pb2.AVERAGED_PART:
                        raise AllreduceException(f"{peer_id} sent {averaging_pb2.MessageCode.Name(msg.code)}")
>>>>>>> 762f29d5
                    return deserialize_torch_tensor(msg.tensor_part), msg

                async for delta, msg in amap_in_executor(
                    _try_deserialize,
                    aiter_with_timeout(stream, self.reducer_timeout),
                    max_prefetch=self.tensor_part_container.prefetch,
                ):
<<<<<<< HEAD
                    self.tensor_part_container.register_processed_part(
                        peer_index, part_index, delta
                    )
                    part_index += 1
                    print("amap_in_executor..")

                if (
                    part_index
                    != self.tensor_part_container.num_parts_by_peer[peer_index]
                ):
=======
                    self.tensor_part_container.register_processed_part(peer_index, part_index, delta)
                    part_index += 1

                if part_index != self.tensor_part_container.num_parts_by_peer[peer_index]:
>>>>>>> 762f29d5
                    raise AllreduceException(
                        f"peer {peer_id} sent {part_index} parts, but we expected "
                        f"{self.tensor_part_container.num_parts_by_peer[peer_index]}"
                    )
            except BaseException as e:
                if isinstance(e, Exception):
<<<<<<< HEAD
                    logger.debug(
                        f"Caught {repr(e)} when communicating to {peer_id}",
                        exc_info=True,
                    )
                # self.finalize(exception=e)
                # ? Remove fault-tolerant method here
                self.tensor_part_container.register_failed_reducer(peer_index)
                raise

    #! Test fault-tolerance here:
    async def rpc_aggregate_part(
        self, stream, context
    ) -> AsyncIterator[averaging_pb2.AveragingData]:
=======
                    logger.debug(f"Caught {repr(e)} when communicating to {peer_id}", exc_info=True)
                self.tensor_part_container.register_failed_reducer(peer_index) 
                raise
    
    #! Test fault-tolerance here:
    async def rpc_aggregate_part(self, stream, context) -> AsyncIterator[averaging_pb2.AveragingData]:
>>>>>>> 762f29d5
        """
        Handles the aggregation of tensor parts sent by peers. If an error is encountered, such as a timeout
        or failure in communication, it directly raises an exception.
        """
        try:
<<<<<<< HEAD
            #
            # # condition = np.random.choice(["FAIL_SENDING", "SLOW_REDUCE", "CANCEL"])
            # test_fault = True
            # if test_fault:
            #     condition = "FAIL_SENDING"

=======
            # 
            # # condition = np.random.choice(["FAIL_SENDING", "SLOW_REDUCE", "CANCEL"])  
            # test_fault = True
            # if test_fault:
            #     condition = "FAIL_SENDING"
                
>>>>>>> 762f29d5
            #     async for message in super().rpc_aggregate_part(stream, context):
            #         self.count+=1
            #         yield message
            #         if self.count == 2:
            #             if condition == "FAIL_SENDING":
            #                 yield averaging_pb2.AveragingData(code=averaging_pb2.INTERNAL_ERROR)
            #                 break
            #             elif condition == "SLOW_REDUCE":
            #                 await asyncio.sleep(10)
<<<<<<< HEAD
            #             elif condition == "CANCEL":
            #                 yield averaging_pb2.AveragingData(code=averaging_pb2.CANCELLED)
            # else:
            async for message in super().rpc_aggregate_part(stream, context):
                print("rpc_aggregate_part..")
=======
            #             elif condition == "CANCEL":  
            #                 yield averaging_pb2.AveragingData(code=averaging_pb2.CANCELLED)
            # else:
            async for message in super().rpc_aggregate_part(stream, context):
>>>>>>> 762f29d5
                yield message

        except Exception as e:
            logger.error(f"RPC aggregation error with peer {context.remote_id}: {e}")
            raise e
<<<<<<< HEAD

    async def _generate_input_for_peer(
        self, peer_index: int
    ) -> AsyncIterator[averaging_pb2.AveragingData]:
        # try:
        parts_aiter = self.tensor_part_container.iterate_input_parts_for(peer_index)
        first_part = await anext(parts_aiter)
        yield averaging_pb2.AveragingData(
            code=averaging_pb2.PART_FOR_AVERAGING,
            group_id=self.group_id,
            tensor_part=first_part,
            weight=self.weight,
        )
        print("_generate_input_for_peer..")
        async for part in parts_aiter:
            print("_generate_input_for_peer for loop")
            yield averaging_pb2.AveragingData(tensor_part=part, weight=self.weight)

        # except Exception as e:
        #     logger.error(f"Error preparing input for peer {self.ordered_peer_ids[peer_index]}: {e}")
        #     self.finalize(exception=e)
        #     raise e

    async def _ban_sender(self, peer_id: PeerID):
        print("ban sender..")
        async with self.banlock:
            if peer_id not in self.banned_senders:
                self.banned_senders.add(peer_id)
                # ? Remove fault-tolerant method here:
                self.tensor_part_reducer.on_sender_failed(
                    self.sender_peer_ids.index(peer_id)
                )
                error_message = f"Banning peer {peer_id} due to a failure."
                logger.error(error_message)
                # self.finalize(exception=error_message)
                # raise Exception(error_message)


class DTAverager(hivemind.DecentralizedAverager):
    def __init__(self, *args, **kwargs):
        super().__init__(*args, **kwargs)

=======
    
    async def _generate_input_for_peer(self, peer_index: int) -> AsyncIterator[averaging_pb2.AveragingData]:
        try:
            parts_aiter = self.tensor_part_container.iterate_input_parts_for(peer_index)
            first_part = await anext(parts_aiter)
            yield averaging_pb2.AveragingData(
                code=averaging_pb2.PART_FOR_AVERAGING,
                group_id=self.group_id,
                tensor_part=first_part,
                weight=self.weight,
            )
            #! Test Fault-tolerance here:
            # last_reducer_index = self.group_size - 1 - (self.tensor_part_container.num_parts_by_peer[-1] == 0)
            # if peer_index == last_reducer_index:
            #     # Create random condition:
            #     condition = np.random.choice(["FAIL_SENDING", "SLOW_REDUCE"])    
            #     if condition == "FAIL_SENDING":
            #         raise Exception("Oops, I failed!")
            #     else:
            #         print("Waiting...sloooow...")
            #         await asyncio.sleep(10)
            
            async for part in parts_aiter:
                yield averaging_pb2.AveragingData(tensor_part=part, weight=self.weight)
            
        except Exception as e:
            logger.error(f"Error preparing input for peer {self.ordered_peer_ids[peer_index]}: {e}")

            raise e
       
    async def _ban_sender(self, peer_id: PeerID):
        async with self.banlock:
            if peer_id not in self.banned_senders:
                self.banned_senders.add(peer_id)
                self.tensor_part_reducer.on_sender_failed(self.sender_peer_ids.index(peer_id))
                error_message = f"Banning peer {peer_id} due to a failure."
                logger.error(error_message)
                
                raise Exception(error_message)
            
class DTAverager(hivemind.DecentralizedAverager):
    def __init__(self, *args, **kwargs):
        super().__init__(*args, **kwargs)
        
>>>>>>> 762f29d5
    def step(
        self,
        gather: Optional[GatheredData] = None,
        scheduled_time: Optional[DHTExpiration] = None,
        weight: Optional[float] = None,
        timeout: Optional[float] = None,
        allow_retries: bool = True,
        require_trigger: bool = False,
        wait: bool = True,
<<<<<<< HEAD
        **kwargs,
    ) -> Union[Optional[Dict[PeerID, GatheredData]], StepControl]:
        """
        Set up the averager to look for a group and run one round of averaging, return True on success, False on failure.
        If custom_group_info is provided, it directly uses this group for averaging without original hivemind matchmaking.

        Example:

        >>> group_id = DHTID.generate().to_bytes()
        >>> ordered_peer_ids = [PeerID.generate() for _ in range(4)]
        >>> gathered = None
        >>> group = GroupInfo(group_id, tuple(ordered_peer_ids), gathered)
        >>> DTGradientAverager.step(custom_group_info = group)

        """
        if self.mode == AveragingMode.AUX and weight is not None:
            logger.warning("Averager is running in auxiliary mode, weight is unused")
        if scheduled_time is None:
            scheduled_time = (
                get_dht_time() + self.matchmaking_kwargs["min_matchmaking_time"]
            )
        if weight is None:
            weight = float(self.mode != AveragingMode.AUX)
        deadline = get_dht_time() + timeout if timeout is not None else float("inf")
        assert (
            isinstance(weight, (int, float)) and weight >= 0
        ), f"Expected a positive int/float, got {type(weight)}"
        assert not (
            wait and require_trigger
        ), "Non-asynchronous step cannot wait for trigger (use wait=False)"
        assert (
            scheduled_time < deadline
        ), "Scheduled start time does not fit within timeout"

        user_data_for_gather = self.serializer.dumps(
            gather
        )  # serialize here to avoid imports in the averager process
        data_for_gather = self.serializer.dumps(
            [self.bandwidth, self.mode.value, user_data_for_gather]
        )
=======
    ) -> Union[Optional[Dict[PeerID, GatheredData]], StepControl]:
        
        if self.mode == AveragingMode.AUX and weight is not None:
            logger.warning("Averager is running in auxiliary mode, weight is unused")
        if scheduled_time is None:
            scheduled_time = get_dht_time() + self.matchmaking_kwargs["min_matchmaking_time"]
        if weight is None:
            weight = float(self.mode != AveragingMode.AUX)
        deadline = get_dht_time() + timeout if timeout is not None else float("inf")
        assert isinstance(weight, (int, float)) and weight >= 0, f"Expected a positive int/float, got {type(weight)}"
        assert not (wait and require_trigger), "Non-asynchronous step cannot wait for trigger (use wait=False)"
        assert scheduled_time < deadline, "Scheduled start time does not fit within timeout"

        user_data_for_gather = self.serializer.dumps(gather)  # serialize here to avoid imports in the averager process
        data_for_gather = self.serializer.dumps([self.bandwidth, self.mode.value, user_data_for_gather])
>>>>>>> 762f29d5
        step = StepControl(
            scheduled_time=scheduled_time,
            deadline=deadline,
            allow_retries=allow_retries,
            weight=weight,
            data_for_gather=data_for_gather,
        )

        future_for_init = MPFuture()
<<<<<<< HEAD

        self._pending_groups_registered = asyncio.Event()
        self._pending_groups_registered.set()
        print("DTAverager.. self.next_chunk_timeout", self.next_chunk_timeout)
        print("DTAverager.. timeout", timeout)
        # When custom_group_info is provided, bypass matchmaking and proceed directly
        custom_group_info = kwargs.get("custom_group_info", None)

        if custom_group_info is not None:
            self._outer_pipe.send(
                (
                    "_step_custom",
                    [],
                    dict(
                        step=step,
                        future_for_init=future_for_init,
                        custom_group_info=custom_group_info,
                    ),
                )
            )
            step.attach(*future_for_init.result())
        else:
            # Default behavior: initiate matchmaking and proceed as originally designed
            self._outer_pipe.send(
                ("_step", [], dict(step=step, future_for_init=future_for_init))
            )
            step.attach(*future_for_init.result())

        if not require_trigger:
            step.allow_allreduce()
        if wait:
            print("wait step")
            print(step.result())
        else:
            print("non wait step")
            print(step)
        return step.result() if wait else step

    async def _step_custom(
        self,
        *,
        step: StepControl,
        future_for_init: MPFuture,
        custom_group_info: GroupInfo,
    ):
=======
        
        self._pending_groups_registered = asyncio.Event()
        self._pending_groups_registered.set()
        
    
        # Default behavior: initiate matchmaking and proceed as originally designed
        self._outer_pipe.send(("_step", [], dict(step=step, future_for_init=future_for_init)))
        step.attach(*future_for_init.result())

        if not require_trigger:
            step.allow_allreduce()
        return step.result() if wait else step
    
    async def _step_custom(self, *, step: StepControl, future_for_init: MPFuture, custom_group_info: GroupInfo):
        
>>>>>>> 762f29d5
        try:
            trigger, cancel = MPFuture(), MPFuture()
            step.attach(trigger, cancel)
            future_for_init.set_result((trigger, cancel))
<<<<<<< HEAD

=======
            
            async def find_peers_or_notify_cancel():
                group_info = await self._matchmaking.look_for_group(step)
                if not step.triggered:
                    step.stage = AveragingStage.AWAITING_TRIGGER
                    await step.wait_for_trigger()
                return group_info
            
>>>>>>> 762f29d5
            while not step.done():
                try:
                    self._pending_groups_registered.clear()
                    step.stage = AveragingStage.LOOKING_FOR_GROUP
<<<<<<< HEAD

                    async def distributed_barrier():
                        key = f"{base64.b64encode(custom_group_info.group_id).decode('utf-8')}.barrier"
                        print(key)
                        peer_id_strs = [
                            peer_id.to_string()
                            for peer_id in custom_group_info.peer_ids
                        ]
                        print("HERE YO..")
                        expiration_time = (
                            get_dht_time() + 300 # TODO propogate timeout to here??
                        )  
                        print("NOT HERE YO..")
                        print(expiration_time)

                        # Register this peer
                        store_result = self.dht.store(
                            key,
                            subkey=self.peer_id.to_string(),
                            value=True,
                            expiration_time=expiration_time,
                        )
                        if not store_result:
                            raise Exception(
                                f"Failed to store peer {self.peer_id} in DHT"
                            )

                        print("later:", get_dht_time, expiration_time)
                        while get_dht_time() < expiration_time:
                            # Check if all peers have registered
                            gathered = self.dht.get(key, latest=True)
                            if gathered:
                                registered_peers = gathered.value.keys()
                                if all(
                                    peer_id in registered_peers
                                    for peer_id in peer_id_strs
                                ):
                                    if not step.triggered:
                                        step.stage = AveragingStage.AWAITING_TRIGGER
                                        await step.wait_for_trigger()
                                    print(registered_peers)
                                    return  # All peers are ready
                            await asyncio.sleep(0.5)

                        raise TimeoutError(
                            "Distributed barrier timed out waiting for peers"
                        )

                    # Concurrently handle matchmaking and cancellation
                    matchmaking_task = asyncio.create_task(distributed_barrier())
                    check_cancel_task = asyncio.create_task(step.wait_for_cancel())

                    print("Here1")
                    await asyncio.wait(
                        {matchmaking_task, check_cancel_task},
                        return_when=asyncio.FIRST_COMPLETED,
                    )
                    print("Here2")

                    if step.cancelled():
                        print("CANCELLING APPARENTLY..")
                        matchmaking_task.cancel()
                        raise asyncio.CancelledError()
                    else:
                        print("checking CANCELLING APPARENTLY..")
                        check_cancel_task.cancel()

                    await matchmaking_task
                    print("Finished waiting for group to assemble")

                    with self._register_allreduce_group(custom_group_info):
                        print("Running AllReduce..")
                        step.stage = AveragingStage.RUNNING_ALLREDUCE
                        step.set_result(
                            await asyncio.wait_for(
                                self._aggregate_with_group(
                                    custom_group_info,
                                    tensor_infos=self.tensor_infos,
                                    weight=step.weight,
                                    **self.allreduce_kwargs,
                                ),
                                timeout=self._allreduce_timeout,
                            )
                        )
                        # averaging is finished, loop will now exit

=======
                    matchmaking_task = asyncio.create_task(find_peers_or_notify_cancel())
                    check_cancel_task = asyncio.create_task(step.wait_for_cancel())

                    await asyncio.wait({matchmaking_task, check_cancel_task}, return_when=asyncio.FIRST_COMPLETED)
                    if step.cancelled():
                        matchmaking_task.cancel()
                        raise asyncio.CancelledError()
                    else:
                        check_cancel_task.cancel()

                    group_info = await matchmaking_task

                    if group_info is None:
                        raise AllreduceException("Averaging step failed: could not find a group")

                    with self._register_allreduce_group(group_info):
                        step.stage = AveragingStage.RUNNING_ALLREDUCE
                    step.set_result(
                        await asyncio.wait_for(
                            self._aggregate_with_group(
                                group_info,
                                tensor_infos=self.tensor_infos,
                                weight=step.weight,
                                **self.allreduce_kwargs,
                                ),
                            timeout=self._allreduce_timeout,
                            )
                        )
>>>>>>> 762f29d5
                except (
                    AllreduceException,
                    MatchmakingException,
                    AssertionError,
                    StopAsyncIteration,
                    asyncio.CancelledError,
                    asyncio.InvalidStateError,
                    P2PHandlerError,
                    P2PDaemonError,
                ) as e:
<<<<<<< HEAD
                    if (
                        step.done()
                        or not step.allow_retries
                        or get_dht_time() >= step.deadline
                    ):
=======
                    if step.done() or not step.allow_retries or get_dht_time() >= step.deadline:
>>>>>>> 762f29d5
                        if not step.cancelled():
                            logger.exception(e)
                        if not step.done():
                            step.set_exception(e)
                    else:
<<<<<<< HEAD
                        logger.warning(
                            f"{self.__class__.__name__} caught {repr(e)}, retrying"
                        )

=======
                        logger.warning(f"{self.__class__.__name__} caught {repr(e)}, retrying")
                
>>>>>>> 762f29d5
        except BaseException as e:
            if not step.done():
                step.set_exception(e)
            raise
        finally:
<<<<<<< HEAD
            print("Finally..")
=======
>>>>>>> 762f29d5
            step.stage = AveragingStage.FINISHED
            if not step.done():
                step.set_exception(
                    RuntimeError(
                        "Internal sanity check failed: averager.step left future pending."
                        " Please report this to hivemind issues."
                    )
                )
<<<<<<< HEAD

    async def _aggregate_with_group(
        self, group_info: GroupInfo, min_vector_size: int, **kwargs
    ) -> GatheredData:
        """Run aggregation in a given group and update tensors in place, return gathered metadata"""
        try:
            num_peers = len(group_info.peer_ids)
            peer_fractions = [1.0 / num_peers] * num_peers
            group_id = group_info.group_id

=======
            
    async def _aggregate_with_group(self, group_info: GroupInfo, min_vector_size: int, **kwargs) -> GatheredData:
        """Run aggregation in a given group and update tensors in place, return gathered metadata"""
        try:
            bandwidths, mode_ids, user_gathered_bytes = zip(*map(self.serializer.loads, group_info.gathered))
            user_gathered = dict(zip(group_info.peer_ids, map(self.serializer.loads, user_gathered_bytes)))
            modes = tuple(map(AveragingMode, mode_ids))

            # compute optimal part sizes from peer bandwidths; TODO: replace with proper load balancing
            download_bandwidths = [
                thr if mode != AveragingMode.CLIENT else 0.0 for thr, mode in zip(bandwidths, modes)
            ]
            peer_fractions = await asyncio.get_event_loop().run_in_executor(
                None, load_balance_peers, self.total_size, download_bandwidths, min_vector_size
            )
                
                
>>>>>>> 762f29d5
            async with enter_asynchronously(self.get_tensors()) as local_tensors:
                runner = DTAllReduceRunner(
                    p2p=self._p2p,
                    servicer_type=type(self),
                    prefix=self.prefix,
<<<<<<< HEAD
                    group_id=group_id,
=======
                    group_id=group_info.group_id,
>>>>>>> 762f29d5
                    tensors=local_tensors,
                    ordered_peer_ids=group_info.peer_ids,
                    peer_fractions=peer_fractions,
                    **kwargs,
                )
<<<<<<< HEAD
                assert (
                    group_id in self._running_groups
                ), f"Group id {group_id} was not registered in _register_allreduce_group"
                self._running_groups[group_info.group_id].set_result(runner)

                if (
                    runner.modes[group_info.peer_ids.index(self.peer_id)]
                    != AveragingMode.AUX
                ):
                    async for tensor, update in azip(as_aiter(*local_tensors), runner):
                        tensor.add_(update, alpha=self._averaging_alpha)
                        self.last_updated = get_dht_time()
                        self._state_updated.set()

                else:
                    async for _ in runner:
                        raise ValueError(
                            "aux peers should not receive averaged tensors"
                        )

=======

                self._running_groups[group_info.group_id].set_result(runner)

                if runner.modes[group_info.peer_ids.index(self.peer_id)] != AveragingMode.AUX:
                    async for tensor, update in azip(as_aiter(*local_tensors), runner):
                        # all-reduce is performed asynchronously while iterating
                        tensor.add_(update, alpha=self._averaging_alpha)
                        self.last_updated = get_dht_time()
                        self._state_updated.set()
                else:
                    async for _ in runner:
                        raise ValueError("aux peers should not receive averaged tensors")
                
>>>>>>> 762f29d5
                return group_info
        except BaseException as e:
            if isinstance(e, Exception):
                logger.exception(e)
            raise MatchmakingException(f"Unable to run All-Reduce: {e}")


class DTGradientAverager(DTAverager):
<<<<<<< HEAD
=======
   
>>>>>>> 762f29d5
    def __init__(
        self,
        parameters: Iterable[torch.nn.Parameter],
        *,
        dht: DHT,
        prefix: str,
        reuse_grad_buffers: bool = False,
        accumulate_grads_on: Optional[torch.device] = None,
        client_mode: bool = None,
        warn: bool = True,
        averaged_grads: Sequence[torch.Tensor] = (),
        **kwargs,
    ):
        if reuse_grad_buffers and accumulate_grads_on is not None:
<<<<<<< HEAD
            logger.warning(
                "Setting 'accumulate_grads_on' has no effect if reuse_grad_buffers=True"
            )
=======
            logger.warning("Setting 'accumulate_grads_on' has no effect if reuse_grad_buffers=True")
>>>>>>> 762f29d5
        client_mode = client_mode if client_mode is not None else dht.client_mode
        self.parameters = tuple(parameters)
        self.reuse_grad_buffers = reuse_grad_buffers
        self.warn = warn
        self.local_samples_accumulated = 0
        self.local_times_accumulated = 0
        self._anchor_batch_size = None
        self._local_accumulators = None
        if not reuse_grad_buffers:
            self._local_accumulators = tuple(
<<<<<<< HEAD
                torch.zeros_like(grad, device=accumulate_grads_on)
                for grad in self._grads_from_parameters()
=======
                torch.zeros_like(grad, device=accumulate_grads_on) for grad in self._grads_from_parameters()
>>>>>>> 762f29d5
            )
        self._accumulators_used_in_step = False
        self._new_averaged_grads = False

        with torch.no_grad():
            if not averaged_grads:
                averaged_grads = tuple(
<<<<<<< HEAD
                    grad.detach().cpu().clone().share_memory_()
                    for grad in self._grads_from_parameters()
=======
                    grad.detach().cpu().clone().share_memory_() for grad in self._grads_from_parameters()
>>>>>>> 762f29d5
                )
            else:
                if any(
                    param_grad.size() != grad.size()
<<<<<<< HEAD
                    for param_grad, grad in zip(
                        self._grads_from_parameters(), averaged_grads
                    )
                ):
                    raise ValueError(
                        "Averaged gradients don't have same shape as gradients from parameters"
                    )
        super().__init__(
            averaged_tensors=averaged_grads,
            dht=dht,
            prefix=prefix,
            client_mode=client_mode,
            **kwargs,
        )

=======
                    for param_grad, grad in zip(self._grads_from_parameters(), averaged_grads)
                ):
                    raise ValueError("Averaged gradients don't have same shape as gradients from parameters")
        super().__init__(averaged_tensors=averaged_grads, dht=dht, prefix=prefix, client_mode=client_mode, **kwargs)

    def _grads_from_parameters(self) -> Iterator[torch.Tensor]:
        """gradient buffers associated with parameters"""
        for param in self.parameters:
            if param.grad is None:
                param.grad = torch.zeros_like(param)
            yield param.grad

    @torch.no_grad()
    def _grad_accumulators(self) -> Iterator[torch.Tensor]:
        """averager-based gradient accumulators"""
        assert (self._local_accumulators is None) == self.reuse_grad_buffers
        yield from self._grads_from_parameters() if self.reuse_grad_buffers else self._local_accumulators

    @torch.no_grad()
    def accumulate_grads_(self, batch_size: int):
        """add current gradients to local grad accumulators (if used)"""
        if self._accumulators_used_in_step and self.warn:
            logger.warning(
                "[warn=True] Gradient accumulators were not reset since the last averaging round. Please "
                "call .reset_accumulated_grads_ after every step or use .step(reset_accumulators=True)"
            )
            self._accumulators_used_in_step = False  # warn once per round
        if self._anchor_batch_size is None:
            # remember the first batch size to correctly re-scale gradients if subsequent batches have a different size
            self._anchor_batch_size = batch_size
        self.local_samples_accumulated += batch_size
        self.local_times_accumulated += 1
        if self.reuse_grad_buffers:
            pass  # user is responsible for accumulating gradients in .grad buffers
        else:
            alpha = float(batch_size) / self._anchor_batch_size
            for grad_buf, grad_acc in zip(self._grads_from_parameters(), self._grad_accumulators()):
                grad_acc.add_(grad_buf.to(grad_acc.device), alpha=alpha)

    def schedule_step(self, scheduled_time: Optional[DHTExpiration] = None, **kwargs) -> StepControl:
        """
        Begin matchmaking: look for a group of peers and prepare for averaging gradients at a specified time.

        :param scheduled_time: expected time when to perform all-reduce. Can be changed using control.scheduled_time
        :param kwargs: any additional keyword args from DecentralizedAverager.step, such as gather, allow_retries, etc
        :note: setting weight at this stage is not supported, please leave this parameter as None
        :returns: step_control - a handle that can be passed into GradientAverager.step to use the pre-scheduled group
        :note: in the current implementation, each step_control can only be used in one step.
        """
        assert kwargs.get("weight") is None, "setting weight in schedule_step is not supported"
        return super().step(scheduled_time=scheduled_time, wait=False, require_trigger=True, **kwargs)

    def step(
        self,
        weight: Optional[float] = None,
        reset_accumulators: bool = True,
        control: Optional[StepControl] = None,
        timeout: Optional[float] = None,
        wait: bool = True,
        **kwargs,
    ):
        """
        Average accumulated gradients with peers, optionally load averaged gradients and reset accumulators

        :param weight: overrides the averaging weight; by default, weight equals the number of accumulated samples
        :param reset_accumulators: by default, set local gradient accumulators to zeros after averaging succeeds
        :param control: reuse a pre-arranged group of peers (or a matchmaking in progress) from averager.schedule_step
        :param timeout: if specified, await for averaging round for at most this number of seconds (if wait=True)
        :param wait: if True, await for the step to finish (or fail), otherwise run all-reduce in background
        """
        if control is None:
            control = self.schedule_step(timeout=timeout, **kwargs)
        elif len(kwargs) > 0:
            raise RuntimeError(f"Averaging with a pre-scheduled group, parameters {kwargs} will have no effect")
        assert not control.triggered, f"This {type(control)} instance was already used"
        if self._new_averaged_grads and self.warn:
            logger.warning(
                "[warn=True] Starting new averaging round, but previous round results were not used. "
                "This may be a sign of incorrect optimizer behavior"
            )

        self.load_accumulators_into_averager_()
        self._accumulators_used_in_step = True
        self._new_averaged_grads = True

        control.weight = self.local_samples_accumulated if weight is None else weight
        if reset_accumulators:
            self.reset_accumulated_grads_()
        control.allow_allreduce()

        return control.result(timeout) if wait else control

    @torch.no_grad()
    def load_accumulators_into_averager_(self):
        """load locally accumulated gradients into the averager for aggregation"""
        # divide locally accumulated gradients by the number of times they were accumulated
        grad_scale = (1.0 / self.local_times_accumulated) if self.local_times_accumulated != 0 else 0.0
        with self.get_tensors() as averaged_grads:
            for grad_acc, averaged_grad in zip(self._grad_accumulators(), averaged_grads):
                averaged_grad.copy_(grad_acc, non_blocking=True).mul_(grad_scale)

    @torch.no_grad()
    def reset_accumulated_grads_(self):
        """reset averager-internal gradient accumulators and the denominator"""
        self._accumulators_used_in_step = False
        self.local_samples_accumulated = self.local_times_accumulated = 0
        self._anchor_batch_size = None
        for grad_buf in self._grad_accumulators():
            grad_buf.zero_()

    '''
    Needs this wrapper class to ensure device is set properly when averaging gradients
    See: https://github.com/learning-at-home/hivemind/blob/d20e81017481aa2028efc33217522248aabd7d95/hivemind/optim/grad_averager.py#L224
    '''
>>>>>>> 762f29d5
    @contextmanager
    @torch.no_grad()
    def use_averaged_gradients(self):
        """Substitute model's main gradients with averaged gradients"""
        self._new_averaged_grads = False
        with self.get_tensors() as averaged_grads:
            assert len(averaged_grads) == len(self.parameters)
            try:
                old_grads = [param.grad for param in self.parameters]
                for param, new_grad in zip(self.parameters, averaged_grads):
                    # move new_grad to the same device as param before assigning
                    param.grad = new_grad.to(param.device)
                yield averaged_grads
            finally:
                for param, old_grad in zip(self.parameters, old_grads):
                    param.grad = old_grad

<<<<<<< HEAD
    @torch.no_grad()
    def _grads_from_parameters(self) -> Iterator[torch.Tensor]:
        """gradient buffers associated with parameters"""
        for param in self.parameters:
            if param.grad is None:
                param.grad = torch.zeros_like(param)
            yield param.grad

    @torch.no_grad()
    def _grad_accumulators(self) -> Iterator[torch.Tensor]:
        """averager-based gradient accumulators"""
        assert (self._local_accumulators is None) == self.reuse_grad_buffers
        yield from self._grads_from_parameters() if self.reuse_grad_buffers else self._local_accumulators

    @torch.no_grad()
    def accumulate_grads_(self, batch_size: int):
        """add current gradients to local grad accumulators (if used)"""
        if self._accumulators_used_in_step and self.warn:
            logger.warning(
                "[warn=True] Gradient accumulators were not reset since the last averaging round. Please "
                "call .reset_accumulated_grads_ after every step or use .step(reset_accumulators=True)"
            )
            self._accumulators_used_in_step = False  # warn once per round
        if self._anchor_batch_size is None:
            # remember the first batch size to correctly re-scale gradients if subsequent batches have a different size
            self._anchor_batch_size = batch_size
        self.local_samples_accumulated += batch_size
        self.local_times_accumulated += 1
        if self.reuse_grad_buffers:
            pass  # user is responsible for accumulating gradients in .grad buffers
        else:
            alpha = float(batch_size) / self._anchor_batch_size
            for grad_buf, grad_acc in zip(
                self._grads_from_parameters(), self._grad_accumulators()
            ):
                grad_acc.add_(grad_buf.to(grad_acc.device), alpha=alpha)

    def schedule_step(
        self, scheduled_time: Optional[DHTExpiration] = None, **kwargs
    ) -> StepControl:
        assert (
            kwargs.get("weight") is None
        ), "setting weight in schedule_step is not supported"
        return super().step(
            scheduled_time=scheduled_time, wait=False, require_trigger=True, **kwargs
        )

    def step(
        self,
        weight: Optional[float] = None,
        reset_accumulators: bool = True,
        control: Optional[StepControl] = None,
        timeout: Optional[float] = None,
        wait: bool = True,
        **kwargs,
    ):
        """
        Average accumulated gradients with peers, optionally load averaged gradients and reset accumulators

        :param weight: overrides the averaging weight; by default, weight equals the number of accumulated samples
        :param reset_accumulators: by default, set local gradient accumulators to zeros after averaging succeeds
        :param control: reuse a pre-arranged group of peers (or a matchmaking in progress) from averager.schedule_step
        :param timeout: if specified, await for averaging round for at most this number of seconds (if wait=True)
        :param wait: if True, await for the step to finish (or fail), otherwise run all-reduce in background
        """
        if control is None:
            control = self.schedule_step(timeout=timeout, **kwargs)
        elif len(kwargs) > 0:
            raise RuntimeError(
                f"Averaging with a pre-scheduled group, parameters {kwargs} will have no effect"
            )
        assert not control.triggered, f"This {type(control)} instance was already used"
        if self._new_averaged_grads and self.warn:
            logger.warning(
                "[warn=True] Starting new averaging round, but previous round results were not used. "
                "This may be a sign of incorrect optimizer behavior"
            )

        self.load_accumulators_into_averager_()
        self._accumulators_used_in_step = True
        self._new_averaged_grads = True

        control.weight = self.local_samples_accumulated if weight is None else weight
        if reset_accumulators:
            self.reset_accumulated_grads_()
        control.allow_allreduce()
        print(control.stage)

        return control.result(timeout) if wait else control

    @torch.no_grad()
    def load_accumulators_into_averager_(self):
        """load locally accumulated gradients into the averager for aggregation"""
        # divide locally accumulated gradients by the number of times they were accumulated
        grad_scale = (
            (1.0 / self.local_times_accumulated)
            if self.local_times_accumulated != 0
            else 0.0
        )
        with self.get_tensors() as averaged_grads:
            for grad_acc, averaged_grad in zip(
                self._grad_accumulators(), averaged_grads
            ):
                averaged_grad.copy_(grad_acc, non_blocking=True).mul_(grad_scale)

    @torch.no_grad()
    def reset_accumulated_grads_(self):
        """reset averager-internal gradient accumulators and the denominator"""
        self._accumulators_used_in_step = False
        self.local_samples_accumulated = self.local_times_accumulated = 0
        self._anchor_batch_size = None
        for grad_buf in self._grad_accumulators():
            grad_buf.zero_()

=======
>>>>>>> 762f29d5
    def notify_used_averaged_gradients(self):
        """Notify averager that the results of a previous averaging round are accounted for"""
        self._new_averaged_grads = False

<<<<<<< HEAD
=======
# class DTGradientAverager(DTAverager):
#     def __init__(self, *args, **kwargs):
#         super().__init__(*args, **kwargs)

#     @contextmanager
#     @torch.no_grad()
#     def use_averaged_gradients(self):
#         """Substitute model's main gradients with averaged gradients"""
#         self._new_averaged_grads = False
#         with self.get_tensors() as averaged_grads:
#             assert len(averaged_grads) == len(self.parameters)
#             try:
#                 old_grads = [param.grad for param in self.parameters]
#                 for param, new_grad in zip(self.parameters, averaged_grads):
#                     # move new_grad to the same device as param before assigning
#                     param.grad = new_grad.to(param.device)
#                 yield averaged_grads
#             finally:
#                 for param, old_grad in zip(self.parameters, old_grads):
#                     param.grad = old_grad
                    
#     def schedule_step(self, scheduled_time: Optional[DHTExpiration] = None, **kwargs) -> StepControl:
#         """
#         Begin matchmaking: look for a group of peers and prepare for averaging gradients at a specified time.

#         :param scheduled_time: expected time when to perform all-reduce. Can be changed using control.scheduled_time
#         :param kwargs: any additional keyword args from DecentralizedAverager.step, such as gather, allow_retries, etc
#         :note: setting weight at this stage is not supported, please leave this parameter as None
#         :returns: step_control - a handle that can be passed into GradientAverager.step to use the pre-scheduled group
#         :note: in the current implementation, each step_control can only be used in one step.
#         """
#         assert kwargs.get("weight") is None, "setting weight in schedule_step is not supported"
#         return super().step(scheduled_time=scheduled_time, wait=False, require_trigger=True, **kwargs)

>>>>>>> 762f29d5

class DTStateAverager(hivemind.optim.state_averager.TrainingStateAverager):
    def load_state_from_peers_with_latest_state(
        self, global_epoch, wait: bool = True, timeout: Optional[float] = None
    ) -> Optional[Tuple[Any, Sequence[torch.Tensor]]]:
        """
        Try to download the latest optimizer state one of the existing peer.
        :returns: on success, return a 2-tuple with (metadata, tensors), where

        - metadata is a small object containing metadata (e.g. hyperparameters, scalars, etc)
        - tensors is a sequence of pytorch tensors meant to contain peer's model weights and optimizer statistics

        The exact contents of both metadata and tensors are determined by get_current_state method
        """
        future = MPFuture()
        self._outer_pipe.send(
            (
                "_load_state_from_peers_with_latest_state",
                [],
                dict(timeout=timeout, global_epoch=global_epoch, future=future),
            )
        )
        return future.result(timeout=timeout) if wait else future

    async def _load_state_from_peers_with_latest_state(
        self, global_epoch, future: MPFuture, timeout: Optional[float] = None
    ):
        bt.logging.info(f"Timeout = {timeout}")
        if timeout is not None:
            timeout = (
                self.next_chunk_timeout
                if self.next_chunk_timeout is not None
                else self.request_timeout
            )
        try:
            # Extract training progress metadata
            training_progress_metadata, _ = self.dht.get(
                f"{re.sub('_state_averager', '_progress', self.prefix)}", latest=True
            ) or (None, -float("inf"))

            # Get only peers where local_epoch == global_epoch
            if training_progress_metadata is None:
                logger.info(f"Averager could not load metadata from the tracker")
                future.set_result(None)
                return
            else:
                valid_peer_entries = [
                    PeerID(LocalTrainingProgress.parse_obj(peer_state.value).peer_id)
                    for peer_state in training_progress_metadata.values()
                    if (peer_state.value is not None)
                    and (
                        LocalTrainingProgress.parse_obj(peer_state.value).epoch
                        == global_epoch
                    )
                ]

            key_manager = self._matchmaking.group_key_manager
            # prefix = self.state_averager.matchmaking_kwargs['prefix']
            peer_priority, _ = self.dht.get(
                f"{key_manager.prefix}.all_averagers", latest=True
            ) or ({}, None)
            peer_priority = {
                PeerID(peer_id): (
                    float(info.value),
                    random.random(),
                )  # using randomness as a tie breaker
                for peer_id, info in peer_priority.items()
                if isinstance(info, ValueWithExpiration)
                and isinstance(info.value, (float, int))
                and (PeerID(peer_id) in valid_peer_entries)
            }

            if not isinstance(peer_priority, dict) or len(peer_priority) == 0:
                logger.info(
                    f"Averager could not load state from peers: peer dict empty or corrupted {peer_priority}"
                )
                future.set_result(None)
                return

            metadata = None
            for peer in sorted(
                peer_priority.keys(), key=peer_priority.get, reverse=True
            ):
                if peer != self.peer_id:
                    logger.info(f"Downloading parameters from peer {peer}")
                    try:
                        stub = self.get_stub(
                            self._p2p, peer, namespace=key_manager.prefix
                        )
                        stream = await stub.rpc_download_state(
                            averaging_pb2.DownloadRequest()
                        )
                        current_tensor_parts, tensors = [], []

                        # TODO merge this with hivemind.compression.deserialize_tensor_stream
                        async for message in aiter_with_timeout(
                            stream, timeout=timeout
                        ):
                            if message.metadata:
                                metadata = self.serializer.loads(message.metadata)
                            if message.tensor_part.dtype and current_tensor_parts:
                                # tensor_part.dtype indicates the start of the new tensor, so we should wrap up this one
                                tensors.append(
                                    deserialize_torch_tensor(
                                        combine_from_streaming(current_tensor_parts)
                                    )
                                )
                                current_tensor_parts = []
                            current_tensor_parts.append(message.tensor_part)
                        if current_tensor_parts:
                            tensors.append(
                                deserialize_torch_tensor(
                                    combine_from_streaming(current_tensor_parts)
                                )
                            )

                        if not metadata:
                            logger.debug(f"Peer {peer} did not send its state")
                            continue

                        logger.info(f"Finished downloading state from {peer}")
                        future.set_result((metadata, tensors))
                        return
                    except Exception as e:
                        logger.exception(
                            f"Failed to download state from {peer} - {repr(e)}"
                        )

        finally:
            if not future.done():
                future.set_result(None)

    def load_final_state_from_peers(self, global_epoch, **kwargs):
        """
        Attempt to download the latest optimizer state from peers and update trainer parameters/statistics.
        :returns: whether or the averager succeeded in loading parameters
        """
        opt_parameters = tuple(
            param
            for param_group in self.optimizer.param_groups
            for param in param_group["params"]
        )
        main_parameters_and_extras = tuple(chain(opt_parameters, self.extra_tensors))
        num_parameters_and_extras = len(main_parameters_and_extras)

        loaded_state = self.load_state_from_peers_with_latest_state(
            global_epoch, **kwargs
        )
        if loaded_state is None:
            return

        metadata, flat_tensors = loaded_state
        if (not isinstance(metadata.get("epoch"), int)) or metadata[
            "epoch"
        ] < self.local_epoch:
            logger.warning(
                "Cowardly refusing to load state from peer: peer's epoch is behind our local epoch"
            )
            return

        loaded_parameters_and_extras = flat_tensors[:num_parameters_and_extras]
        loaded_opt_tensors = flat_tensors[num_parameters_and_extras:]
        if num_parameters_and_extras != len(loaded_parameters_and_extras):
            logger.error(
                "Failed to load state from peer, received parameters, extras or metadata"
            )
            return

        with torch.no_grad(), self.lock_averaged_tensors:
            try:
                load_optimizer_state(
                    self.optimizer, metadata["optimizer_metadata"], loaded_opt_tensors
                )
            except StopIteration:
                logger.warning(
                    "Failed to load state from peer, received inconsistent number of optimizer statistics"
                )
                return

            for local_param, loaded_param in zip(
                main_parameters_and_extras, loaded_parameters_and_extras
            ):
                local_param.copy_(loaded_param, non_blocking=True)

        if self.offload_optimizer:
            self._apply_optimizer_parameters_()
        if not self.reuse_tensors:
            self._load_local_tensors_into_averager_()

        self.local_epoch = metadata["epoch"]
        self._update_scheduler()


def load_optimizer_state(
    optimizer: torch.optim.Optimizer,
    flat_metadata: Dict,
    flat_tensors: Sequence[torch.Tensor],
):
    """Load a state obtained by dump_optimizer_state back into the optimizer"""
    flat_optimizer_state = []
    for elem in flat_metadata:
        if elem.get("type") == "tensor" and isinstance(elem.get("index"), int):
            flat_optimizer_state.append(flat_tensors[elem["index"]])
        elif elem.get("type") == "value" and "value" in elem:
            flat_optimizer_state.append(elem["value"])
    return optimizer.load_state_dict(
        nested_pack(flat_optimizer_state, structure=optimizer.state_dict())
    )


def load_state_from_peer(self, epoch=None):
    if epoch == None:
        epoch = self.tracker.global_progress.epoch

    bt.logging.info("Model Weights Before Loading State")
    bt.logging.info([layer for layer in self.model.parameters()][-1][-10:])
    self.state_averager.load_final_state_from_peers(epoch)
    bt.logging.info("Model Weights After Loading State")
    bt.logging.info([layer for layer in self.model.parameters()][-1][-10:])

    with self.tracker.pause_updates():
        self.tracker.local_progress.epoch = self.tracker.global_progress.epoch
        self.local_epoch = self.tracker.local_progress.epoch<|MERGE_RESOLUTION|>--- conflicted
+++ resolved
@@ -1,32 +1,19 @@
 import asyncio
-<<<<<<< HEAD
 import base64
 import contextlib
-=======
->>>>>>> 762f29d5
 import logging
 import random
 import re
 from contextlib import contextmanager
 from itertools import chain
-<<<<<<< HEAD
 from typing import (Any, AsyncIterator, Dict, Iterable, Iterator, Optional,
                     Sequence, Tuple, Union)
-=======
-from typing import (Any, AsyncIterator, Dict, Iterable, Optional, Sequence,
-                    Tuple, Union)
->>>>>>> 762f29d5
-
-import torch
+
 import bittensor as bt
-
 import hivemind
 import hivemind.averaging
 import hivemind.averaging.averager
-<<<<<<< HEAD
 import torch
-=======
->>>>>>> 762f29d5
 from hivemind.averaging.allreduce import (AllreduceException, AllReduceRunner,
                                           AveragingMode)
 from hivemind.averaging.control import AveragingStage, StepControl
@@ -57,7 +44,6 @@
 class DTAllReduceRunner(AllReduceRunner):
     def __init__(self, *args, **kwargs):
         super().__init__(*args, **kwargs)
-<<<<<<< HEAD
 
     async def _communicate_with_peer(self, peer_id: PeerID):
         print("WE ARE HERE NOW!")
@@ -66,20 +52,11 @@
         peer_index = self.ordered_peer_ids.index(peer_id)
         if peer_id == self.peer_id:
             print("self.peer_id..")
-=======
-        self.count = 0
-        
-    async def _communicate_with_peer(self, peer_id: PeerID):
-        """Send a part of local tensors and metadata to a single peer, receive the average for that part of tensors"""
-        peer_index = self.ordered_peer_ids.index(peer_id)
-        if peer_id == self.peer_id:
->>>>>>> 762f29d5
             sender_index = self.sender_peer_ids.index(peer_id)
             for part_index, tensor_part in enumerate(self.parts_for_local_averaging):
                 averaged_part = await self.tensor_part_reducer.accumulate_part(
                     sender_index, part_index, tensor_part, weight=self.weight
                 )
-<<<<<<< HEAD
                 self.tensor_part_container.register_processed_part(
                     peer_index, part_index, averaged_part - tensor_part
                 )
@@ -95,16 +72,6 @@
                     inputs_aiter
                 )
                 print("_get_peer_stub done..")
-=======
-                self.tensor_part_container.register_processed_part(peer_index, part_index, averaged_part - tensor_part)
-
-        else:
-            try:
-                done_sending = asyncio.Event()
-                inputs_aiter = attach_event_on_finished(self._generate_input_for_peer(peer_index), done_sending)
-                await asyncio.sleep(5)
-                stream = await self._get_peer_stub(peer_id).rpc_aggregate_part(inputs_aiter)
->>>>>>> 762f29d5
 
                 if self.should_delay_results(self.peer_id):
                     await done_sending.wait()
@@ -112,17 +79,12 @@
                 part_index = 0
 
                 def _try_deserialize(msg):
-<<<<<<< HEAD
                     print("try_deserialize..")
 
                     if msg.code != averaging_pb2.AVERAGED_PART:
                         raise AllreduceException(
                             f"{peer_id} sent {averaging_pb2.MessageCode.Name(msg.code)}"
                         )
-=======
-                    if msg.code != averaging_pb2.AVERAGED_PART:
-                        raise AllreduceException(f"{peer_id} sent {averaging_pb2.MessageCode.Name(msg.code)}")
->>>>>>> 762f29d5
                     return deserialize_torch_tensor(msg.tensor_part), msg
 
                 async for delta, msg in amap_in_executor(
@@ -130,7 +92,6 @@
                     aiter_with_timeout(stream, self.reducer_timeout),
                     max_prefetch=self.tensor_part_container.prefetch,
                 ):
-<<<<<<< HEAD
                     self.tensor_part_container.register_processed_part(
                         peer_index, part_index, delta
                     )
@@ -141,19 +102,12 @@
                     part_index
                     != self.tensor_part_container.num_parts_by_peer[peer_index]
                 ):
-=======
-                    self.tensor_part_container.register_processed_part(peer_index, part_index, delta)
-                    part_index += 1
-
-                if part_index != self.tensor_part_container.num_parts_by_peer[peer_index]:
->>>>>>> 762f29d5
                     raise AllreduceException(
                         f"peer {peer_id} sent {part_index} parts, but we expected "
                         f"{self.tensor_part_container.num_parts_by_peer[peer_index]}"
                     )
             except BaseException as e:
                 if isinstance(e, Exception):
-<<<<<<< HEAD
                     logger.debug(
                         f"Caught {repr(e)} when communicating to {peer_id}",
                         exc_info=True,
@@ -167,34 +121,17 @@
     async def rpc_aggregate_part(
         self, stream, context
     ) -> AsyncIterator[averaging_pb2.AveragingData]:
-=======
-                    logger.debug(f"Caught {repr(e)} when communicating to {peer_id}", exc_info=True)
-                self.tensor_part_container.register_failed_reducer(peer_index) 
-                raise
-    
-    #! Test fault-tolerance here:
-    async def rpc_aggregate_part(self, stream, context) -> AsyncIterator[averaging_pb2.AveragingData]:
->>>>>>> 762f29d5
         """
         Handles the aggregation of tensor parts sent by peers. If an error is encountered, such as a timeout
         or failure in communication, it directly raises an exception.
         """
         try:
-<<<<<<< HEAD
             #
             # # condition = np.random.choice(["FAIL_SENDING", "SLOW_REDUCE", "CANCEL"])
             # test_fault = True
             # if test_fault:
             #     condition = "FAIL_SENDING"
 
-=======
-            # 
-            # # condition = np.random.choice(["FAIL_SENDING", "SLOW_REDUCE", "CANCEL"])  
-            # test_fault = True
-            # if test_fault:
-            #     condition = "FAIL_SENDING"
-                
->>>>>>> 762f29d5
             #     async for message in super().rpc_aggregate_part(stream, context):
             #         self.count+=1
             #         yield message
@@ -204,24 +141,16 @@
             #                 break
             #             elif condition == "SLOW_REDUCE":
             #                 await asyncio.sleep(10)
-<<<<<<< HEAD
             #             elif condition == "CANCEL":
             #                 yield averaging_pb2.AveragingData(code=averaging_pb2.CANCELLED)
             # else:
             async for message in super().rpc_aggregate_part(stream, context):
                 print("rpc_aggregate_part..")
-=======
-            #             elif condition == "CANCEL":  
-            #                 yield averaging_pb2.AveragingData(code=averaging_pb2.CANCELLED)
-            # else:
-            async for message in super().rpc_aggregate_part(stream, context):
->>>>>>> 762f29d5
                 yield message
 
         except Exception as e:
             logger.error(f"RPC aggregation error with peer {context.remote_id}: {e}")
             raise e
-<<<<<<< HEAD
 
     async def _generate_input_for_peer(
         self, peer_index: int
@@ -264,52 +193,6 @@
     def __init__(self, *args, **kwargs):
         super().__init__(*args, **kwargs)
 
-=======
-    
-    async def _generate_input_for_peer(self, peer_index: int) -> AsyncIterator[averaging_pb2.AveragingData]:
-        try:
-            parts_aiter = self.tensor_part_container.iterate_input_parts_for(peer_index)
-            first_part = await anext(parts_aiter)
-            yield averaging_pb2.AveragingData(
-                code=averaging_pb2.PART_FOR_AVERAGING,
-                group_id=self.group_id,
-                tensor_part=first_part,
-                weight=self.weight,
-            )
-            #! Test Fault-tolerance here:
-            # last_reducer_index = self.group_size - 1 - (self.tensor_part_container.num_parts_by_peer[-1] == 0)
-            # if peer_index == last_reducer_index:
-            #     # Create random condition:
-            #     condition = np.random.choice(["FAIL_SENDING", "SLOW_REDUCE"])    
-            #     if condition == "FAIL_SENDING":
-            #         raise Exception("Oops, I failed!")
-            #     else:
-            #         print("Waiting...sloooow...")
-            #         await asyncio.sleep(10)
-            
-            async for part in parts_aiter:
-                yield averaging_pb2.AveragingData(tensor_part=part, weight=self.weight)
-            
-        except Exception as e:
-            logger.error(f"Error preparing input for peer {self.ordered_peer_ids[peer_index]}: {e}")
-
-            raise e
-       
-    async def _ban_sender(self, peer_id: PeerID):
-        async with self.banlock:
-            if peer_id not in self.banned_senders:
-                self.banned_senders.add(peer_id)
-                self.tensor_part_reducer.on_sender_failed(self.sender_peer_ids.index(peer_id))
-                error_message = f"Banning peer {peer_id} due to a failure."
-                logger.error(error_message)
-                
-                raise Exception(error_message)
-            
-class DTAverager(hivemind.DecentralizedAverager):
-    def __init__(self, *args, **kwargs):
-        super().__init__(*args, **kwargs)
-        
->>>>>>> 762f29d5
     def step(
         self,
         gather: Optional[GatheredData] = None,
@@ -319,7 +202,6 @@
         allow_retries: bool = True,
         require_trigger: bool = False,
         wait: bool = True,
-<<<<<<< HEAD
         **kwargs,
     ) -> Union[Optional[Dict[PeerID, GatheredData]], StepControl]:
         """
@@ -360,23 +242,6 @@
         data_for_gather = self.serializer.dumps(
             [self.bandwidth, self.mode.value, user_data_for_gather]
         )
-=======
-    ) -> Union[Optional[Dict[PeerID, GatheredData]], StepControl]:
-        
-        if self.mode == AveragingMode.AUX and weight is not None:
-            logger.warning("Averager is running in auxiliary mode, weight is unused")
-        if scheduled_time is None:
-            scheduled_time = get_dht_time() + self.matchmaking_kwargs["min_matchmaking_time"]
-        if weight is None:
-            weight = float(self.mode != AveragingMode.AUX)
-        deadline = get_dht_time() + timeout if timeout is not None else float("inf")
-        assert isinstance(weight, (int, float)) and weight >= 0, f"Expected a positive int/float, got {type(weight)}"
-        assert not (wait and require_trigger), "Non-asynchronous step cannot wait for trigger (use wait=False)"
-        assert scheduled_time < deadline, "Scheduled start time does not fit within timeout"
-
-        user_data_for_gather = self.serializer.dumps(gather)  # serialize here to avoid imports in the averager process
-        data_for_gather = self.serializer.dumps([self.bandwidth, self.mode.value, user_data_for_gather])
->>>>>>> 762f29d5
         step = StepControl(
             scheduled_time=scheduled_time,
             deadline=deadline,
@@ -386,7 +251,6 @@
         )
 
         future_for_init = MPFuture()
-<<<<<<< HEAD
 
         self._pending_groups_registered = asyncio.Event()
         self._pending_groups_registered.set()
@@ -432,44 +296,14 @@
         future_for_init: MPFuture,
         custom_group_info: GroupInfo,
     ):
-=======
-        
-        self._pending_groups_registered = asyncio.Event()
-        self._pending_groups_registered.set()
-        
-    
-        # Default behavior: initiate matchmaking and proceed as originally designed
-        self._outer_pipe.send(("_step", [], dict(step=step, future_for_init=future_for_init)))
-        step.attach(*future_for_init.result())
-
-        if not require_trigger:
-            step.allow_allreduce()
-        return step.result() if wait else step
-    
-    async def _step_custom(self, *, step: StepControl, future_for_init: MPFuture, custom_group_info: GroupInfo):
-        
->>>>>>> 762f29d5
         try:
             trigger, cancel = MPFuture(), MPFuture()
             step.attach(trigger, cancel)
             future_for_init.set_result((trigger, cancel))
-<<<<<<< HEAD
-
-=======
-            
-            async def find_peers_or_notify_cancel():
-                group_info = await self._matchmaking.look_for_group(step)
-                if not step.triggered:
-                    step.stage = AveragingStage.AWAITING_TRIGGER
-                    await step.wait_for_trigger()
-                return group_info
-            
->>>>>>> 762f29d5
             while not step.done():
                 try:
                     self._pending_groups_registered.clear()
                     step.stage = AveragingStage.LOOKING_FOR_GROUP
-<<<<<<< HEAD
 
                     async def distributed_barrier():
                         key = f"{base64.b64encode(custom_group_info.group_id).decode('utf-8')}.barrier"
@@ -556,36 +390,6 @@
                         )
                         # averaging is finished, loop will now exit
 
-=======
-                    matchmaking_task = asyncio.create_task(find_peers_or_notify_cancel())
-                    check_cancel_task = asyncio.create_task(step.wait_for_cancel())
-
-                    await asyncio.wait({matchmaking_task, check_cancel_task}, return_when=asyncio.FIRST_COMPLETED)
-                    if step.cancelled():
-                        matchmaking_task.cancel()
-                        raise asyncio.CancelledError()
-                    else:
-                        check_cancel_task.cancel()
-
-                    group_info = await matchmaking_task
-
-                    if group_info is None:
-                        raise AllreduceException("Averaging step failed: could not find a group")
-
-                    with self._register_allreduce_group(group_info):
-                        step.stage = AveragingStage.RUNNING_ALLREDUCE
-                    step.set_result(
-                        await asyncio.wait_for(
-                            self._aggregate_with_group(
-                                group_info,
-                                tensor_infos=self.tensor_infos,
-                                weight=step.weight,
-                                **self.allreduce_kwargs,
-                                ),
-                            timeout=self._allreduce_timeout,
-                            )
-                        )
->>>>>>> 762f29d5
                 except (
                     AllreduceException,
                     MatchmakingException,
@@ -596,38 +400,26 @@
                     P2PHandlerError,
                     P2PDaemonError,
                 ) as e:
-<<<<<<< HEAD
                     if (
                         step.done()
                         or not step.allow_retries
                         or get_dht_time() >= step.deadline
                     ):
-=======
-                    if step.done() or not step.allow_retries or get_dht_time() >= step.deadline:
->>>>>>> 762f29d5
                         if not step.cancelled():
                             logger.exception(e)
                         if not step.done():
                             step.set_exception(e)
                     else:
-<<<<<<< HEAD
                         logger.warning(
                             f"{self.__class__.__name__} caught {repr(e)}, retrying"
                         )
 
-=======
-                        logger.warning(f"{self.__class__.__name__} caught {repr(e)}, retrying")
-                
->>>>>>> 762f29d5
         except BaseException as e:
             if not step.done():
                 step.set_exception(e)
             raise
         finally:
-<<<<<<< HEAD
             print("Finally..")
-=======
->>>>>>> 762f29d5
             step.stage = AveragingStage.FINISHED
             if not step.done():
                 step.set_exception(
@@ -636,7 +428,6 @@
                         " Please report this to hivemind issues."
                     )
                 )
-<<<<<<< HEAD
 
     async def _aggregate_with_group(
         self, group_info: GroupInfo, min_vector_size: int, **kwargs
@@ -647,41 +438,17 @@
             peer_fractions = [1.0 / num_peers] * num_peers
             group_id = group_info.group_id
 
-=======
-            
-    async def _aggregate_with_group(self, group_info: GroupInfo, min_vector_size: int, **kwargs) -> GatheredData:
-        """Run aggregation in a given group and update tensors in place, return gathered metadata"""
-        try:
-            bandwidths, mode_ids, user_gathered_bytes = zip(*map(self.serializer.loads, group_info.gathered))
-            user_gathered = dict(zip(group_info.peer_ids, map(self.serializer.loads, user_gathered_bytes)))
-            modes = tuple(map(AveragingMode, mode_ids))
-
-            # compute optimal part sizes from peer bandwidths; TODO: replace with proper load balancing
-            download_bandwidths = [
-                thr if mode != AveragingMode.CLIENT else 0.0 for thr, mode in zip(bandwidths, modes)
-            ]
-            peer_fractions = await asyncio.get_event_loop().run_in_executor(
-                None, load_balance_peers, self.total_size, download_bandwidths, min_vector_size
-            )
-                
-                
->>>>>>> 762f29d5
             async with enter_asynchronously(self.get_tensors()) as local_tensors:
                 runner = DTAllReduceRunner(
                     p2p=self._p2p,
                     servicer_type=type(self),
                     prefix=self.prefix,
-<<<<<<< HEAD
                     group_id=group_id,
-=======
-                    group_id=group_info.group_id,
->>>>>>> 762f29d5
                     tensors=local_tensors,
                     ordered_peer_ids=group_info.peer_ids,
                     peer_fractions=peer_fractions,
                     **kwargs,
                 )
-<<<<<<< HEAD
                 assert (
                     group_id in self._running_groups
                 ), f"Group id {group_id} was not registered in _register_allreduce_group"
@@ -702,21 +469,6 @@
                             "aux peers should not receive averaged tensors"
                         )
 
-=======
-
-                self._running_groups[group_info.group_id].set_result(runner)
-
-                if runner.modes[group_info.peer_ids.index(self.peer_id)] != AveragingMode.AUX:
-                    async for tensor, update in azip(as_aiter(*local_tensors), runner):
-                        # all-reduce is performed asynchronously while iterating
-                        tensor.add_(update, alpha=self._averaging_alpha)
-                        self.last_updated = get_dht_time()
-                        self._state_updated.set()
-                else:
-                    async for _ in runner:
-                        raise ValueError("aux peers should not receive averaged tensors")
-                
->>>>>>> 762f29d5
                 return group_info
         except BaseException as e:
             if isinstance(e, Exception):
@@ -725,10 +477,6 @@
 
 
 class DTGradientAverager(DTAverager):
-<<<<<<< HEAD
-=======
-   
->>>>>>> 762f29d5
     def __init__(
         self,
         parameters: Iterable[torch.nn.Parameter],
@@ -743,13 +491,9 @@
         **kwargs,
     ):
         if reuse_grad_buffers and accumulate_grads_on is not None:
-<<<<<<< HEAD
             logger.warning(
                 "Setting 'accumulate_grads_on' has no effect if reuse_grad_buffers=True"
             )
-=======
-            logger.warning("Setting 'accumulate_grads_on' has no effect if reuse_grad_buffers=True")
->>>>>>> 762f29d5
         client_mode = client_mode if client_mode is not None else dht.client_mode
         self.parameters = tuple(parameters)
         self.reuse_grad_buffers = reuse_grad_buffers
@@ -760,12 +504,8 @@
         self._local_accumulators = None
         if not reuse_grad_buffers:
             self._local_accumulators = tuple(
-<<<<<<< HEAD
                 torch.zeros_like(grad, device=accumulate_grads_on)
                 for grad in self._grads_from_parameters()
-=======
-                torch.zeros_like(grad, device=accumulate_grads_on) for grad in self._grads_from_parameters()
->>>>>>> 762f29d5
             )
         self._accumulators_used_in_step = False
         self._new_averaged_grads = False
@@ -773,17 +513,12 @@
         with torch.no_grad():
             if not averaged_grads:
                 averaged_grads = tuple(
-<<<<<<< HEAD
                     grad.detach().cpu().clone().share_memory_()
                     for grad in self._grads_from_parameters()
-=======
-                    grad.detach().cpu().clone().share_memory_() for grad in self._grads_from_parameters()
->>>>>>> 762f29d5
                 )
             else:
                 if any(
                     param_grad.size() != grad.size()
-<<<<<<< HEAD
                     for param_grad, grad in zip(
                         self._grads_from_parameters(), averaged_grads
                     )
@@ -799,122 +534,6 @@
             **kwargs,
         )
 
-=======
-                    for param_grad, grad in zip(self._grads_from_parameters(), averaged_grads)
-                ):
-                    raise ValueError("Averaged gradients don't have same shape as gradients from parameters")
-        super().__init__(averaged_tensors=averaged_grads, dht=dht, prefix=prefix, client_mode=client_mode, **kwargs)
-
-    def _grads_from_parameters(self) -> Iterator[torch.Tensor]:
-        """gradient buffers associated with parameters"""
-        for param in self.parameters:
-            if param.grad is None:
-                param.grad = torch.zeros_like(param)
-            yield param.grad
-
-    @torch.no_grad()
-    def _grad_accumulators(self) -> Iterator[torch.Tensor]:
-        """averager-based gradient accumulators"""
-        assert (self._local_accumulators is None) == self.reuse_grad_buffers
-        yield from self._grads_from_parameters() if self.reuse_grad_buffers else self._local_accumulators
-
-    @torch.no_grad()
-    def accumulate_grads_(self, batch_size: int):
-        """add current gradients to local grad accumulators (if used)"""
-        if self._accumulators_used_in_step and self.warn:
-            logger.warning(
-                "[warn=True] Gradient accumulators were not reset since the last averaging round. Please "
-                "call .reset_accumulated_grads_ after every step or use .step(reset_accumulators=True)"
-            )
-            self._accumulators_used_in_step = False  # warn once per round
-        if self._anchor_batch_size is None:
-            # remember the first batch size to correctly re-scale gradients if subsequent batches have a different size
-            self._anchor_batch_size = batch_size
-        self.local_samples_accumulated += batch_size
-        self.local_times_accumulated += 1
-        if self.reuse_grad_buffers:
-            pass  # user is responsible for accumulating gradients in .grad buffers
-        else:
-            alpha = float(batch_size) / self._anchor_batch_size
-            for grad_buf, grad_acc in zip(self._grads_from_parameters(), self._grad_accumulators()):
-                grad_acc.add_(grad_buf.to(grad_acc.device), alpha=alpha)
-
-    def schedule_step(self, scheduled_time: Optional[DHTExpiration] = None, **kwargs) -> StepControl:
-        """
-        Begin matchmaking: look for a group of peers and prepare for averaging gradients at a specified time.
-
-        :param scheduled_time: expected time when to perform all-reduce. Can be changed using control.scheduled_time
-        :param kwargs: any additional keyword args from DecentralizedAverager.step, such as gather, allow_retries, etc
-        :note: setting weight at this stage is not supported, please leave this parameter as None
-        :returns: step_control - a handle that can be passed into GradientAverager.step to use the pre-scheduled group
-        :note: in the current implementation, each step_control can only be used in one step.
-        """
-        assert kwargs.get("weight") is None, "setting weight in schedule_step is not supported"
-        return super().step(scheduled_time=scheduled_time, wait=False, require_trigger=True, **kwargs)
-
-    def step(
-        self,
-        weight: Optional[float] = None,
-        reset_accumulators: bool = True,
-        control: Optional[StepControl] = None,
-        timeout: Optional[float] = None,
-        wait: bool = True,
-        **kwargs,
-    ):
-        """
-        Average accumulated gradients with peers, optionally load averaged gradients and reset accumulators
-
-        :param weight: overrides the averaging weight; by default, weight equals the number of accumulated samples
-        :param reset_accumulators: by default, set local gradient accumulators to zeros after averaging succeeds
-        :param control: reuse a pre-arranged group of peers (or a matchmaking in progress) from averager.schedule_step
-        :param timeout: if specified, await for averaging round for at most this number of seconds (if wait=True)
-        :param wait: if True, await for the step to finish (or fail), otherwise run all-reduce in background
-        """
-        if control is None:
-            control = self.schedule_step(timeout=timeout, **kwargs)
-        elif len(kwargs) > 0:
-            raise RuntimeError(f"Averaging with a pre-scheduled group, parameters {kwargs} will have no effect")
-        assert not control.triggered, f"This {type(control)} instance was already used"
-        if self._new_averaged_grads and self.warn:
-            logger.warning(
-                "[warn=True] Starting new averaging round, but previous round results were not used. "
-                "This may be a sign of incorrect optimizer behavior"
-            )
-
-        self.load_accumulators_into_averager_()
-        self._accumulators_used_in_step = True
-        self._new_averaged_grads = True
-
-        control.weight = self.local_samples_accumulated if weight is None else weight
-        if reset_accumulators:
-            self.reset_accumulated_grads_()
-        control.allow_allreduce()
-
-        return control.result(timeout) if wait else control
-
-    @torch.no_grad()
-    def load_accumulators_into_averager_(self):
-        """load locally accumulated gradients into the averager for aggregation"""
-        # divide locally accumulated gradients by the number of times they were accumulated
-        grad_scale = (1.0 / self.local_times_accumulated) if self.local_times_accumulated != 0 else 0.0
-        with self.get_tensors() as averaged_grads:
-            for grad_acc, averaged_grad in zip(self._grad_accumulators(), averaged_grads):
-                averaged_grad.copy_(grad_acc, non_blocking=True).mul_(grad_scale)
-
-    @torch.no_grad()
-    def reset_accumulated_grads_(self):
-        """reset averager-internal gradient accumulators and the denominator"""
-        self._accumulators_used_in_step = False
-        self.local_samples_accumulated = self.local_times_accumulated = 0
-        self._anchor_batch_size = None
-        for grad_buf in self._grad_accumulators():
-            grad_buf.zero_()
-
-    '''
-    Needs this wrapper class to ensure device is set properly when averaging gradients
-    See: https://github.com/learning-at-home/hivemind/blob/d20e81017481aa2028efc33217522248aabd7d95/hivemind/optim/grad_averager.py#L224
-    '''
->>>>>>> 762f29d5
     @contextmanager
     @torch.no_grad()
     def use_averaged_gradients(self):
@@ -932,7 +551,6 @@
                 for param, old_grad in zip(self.parameters, old_grads):
                     param.grad = old_grad
 
-<<<<<<< HEAD
     @torch.no_grad()
     def _grads_from_parameters(self) -> Iterator[torch.Tensor]:
         """gradient buffers associated with parameters"""
@@ -1047,49 +665,10 @@
         for grad_buf in self._grad_accumulators():
             grad_buf.zero_()
 
-=======
->>>>>>> 762f29d5
     def notify_used_averaged_gradients(self):
         """Notify averager that the results of a previous averaging round are accounted for"""
         self._new_averaged_grads = False
 
-<<<<<<< HEAD
-=======
-# class DTGradientAverager(DTAverager):
-#     def __init__(self, *args, **kwargs):
-#         super().__init__(*args, **kwargs)
-
-#     @contextmanager
-#     @torch.no_grad()
-#     def use_averaged_gradients(self):
-#         """Substitute model's main gradients with averaged gradients"""
-#         self._new_averaged_grads = False
-#         with self.get_tensors() as averaged_grads:
-#             assert len(averaged_grads) == len(self.parameters)
-#             try:
-#                 old_grads = [param.grad for param in self.parameters]
-#                 for param, new_grad in zip(self.parameters, averaged_grads):
-#                     # move new_grad to the same device as param before assigning
-#                     param.grad = new_grad.to(param.device)
-#                 yield averaged_grads
-#             finally:
-#                 for param, old_grad in zip(self.parameters, old_grads):
-#                     param.grad = old_grad
-                    
-#     def schedule_step(self, scheduled_time: Optional[DHTExpiration] = None, **kwargs) -> StepControl:
-#         """
-#         Begin matchmaking: look for a group of peers and prepare for averaging gradients at a specified time.
-
-#         :param scheduled_time: expected time when to perform all-reduce. Can be changed using control.scheduled_time
-#         :param kwargs: any additional keyword args from DecentralizedAverager.step, such as gather, allow_retries, etc
-#         :note: setting weight at this stage is not supported, please leave this parameter as None
-#         :returns: step_control - a handle that can be passed into GradientAverager.step to use the pre-scheduled group
-#         :note: in the current implementation, each step_control can only be used in one step.
-#         """
-#         assert kwargs.get("weight") is None, "setting weight in schedule_step is not supported"
-#         return super().step(scheduled_time=scheduled_time, wait=False, require_trigger=True, **kwargs)
-
->>>>>>> 762f29d5
 
 class DTStateAverager(hivemind.optim.state_averager.TrainingStateAverager):
     def load_state_from_peers_with_latest_state(
