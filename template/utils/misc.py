# The MIT License (MIT)
# Copyright © 2023 Yuma Rao
# Copyright © 2023 Opentensor Foundation

# Permission is hereby granted, free of charge, to any person obtaining a copy of this software and associated
# documentation files (the “Software”), to deal in the Software without restriction, including without limitation
# the rights to use, copy, modify, merge, publish, distribute, sublicense, and/or sell copies of the Software,
# and to permit persons to whom the Software is furnished to do so, subject to the following conditions:

# The above copyright notice and this permission notice shall be included in all copies or substantial portions of
# the Software.

# THE SOFTWARE IS PROVIDED “AS IS”, WITHOUT WARRANTY OF ANY KIND, EXPRESS OR IMPLIED, INCLUDING BUT NOT LIMITED TO
# THE WARRANTIES OF MERCHANTABILITY, FITNESS FOR A PARTICULAR PURPOSE AND NONINFRINGEMENT. IN NO EVENT SHALL
# THE AUTHORS OR COPYRIGHT HOLDERS BE LIABLE FOR ANY CLAIM, DAMAGES OR OTHER LIABILITY, WHETHER IN AN ACTION
# OF CONTRACT, TORT OR OTHERWISE, ARISING FROM, OUT OF OR IN CONNECTION WITH THE SOFTWARE OR THE USE OR OTHER
# DEALINGS IN THE SOFTWARE.

import time
from math import floor
from typing import Callable, Any
import functools
from functools import lru_cache, update_wrapper
import bittensor as bt
from typing import Any, List
from template.protocol import Train
import asyncio
import wandb
import logging
from loguru import logger as bt_logger
from hivemind.utils.logging import use_hivemind_log_handler
import speedtest
import hivemind
import requests
from hivemind import utils
import re
from ipaddress import ip_address
from template.utils.chain_storage import run_in_subprocess
from datetime import datetime
import os
import shutil
import random
from template.data.dataset import SubsetFalconLoader
from bitarray import bitarray
import wandb
from logtail import LogtailHandler
import os
from dotenv import load_dotenv, dotenv_values

load_dotenv()


# LRU Cache with TTL
def ttl_cache(maxsize: int = 128, typed: bool = False, ttl: int = -1):
    """
    Decorator that creates a cache of the most recently used function calls with a time-to-live (TTL) feature.
    The cache evicts the least recently used entries if the cache exceeds the `maxsize` or if an entry has
    been in the cache longer than the `ttl` period.

    Args:
        maxsize (int): Maximum size of the cache. Once the cache grows to this size, subsequent entries
                       replace the least recently used ones. Defaults to 128.
        typed (bool): If set to True, arguments of different types will be cached separately. For example,
                      f(3) and f(3.0) will be treated as distinct calls with distinct results. Defaults to False.
        ttl (int): The time-to-live for each cache entry, measured in seconds. If set to a non-positive value,
                   the TTL is set to a very large number, effectively making the cache entries permanent. Defaults to -1.

    Returns:
        Callable: A decorator that can be applied to functions to cache their return values.

    The decorator is useful for caching results of functions that are expensive to compute and are called
    with the same arguments frequently within short periods of time. The TTL feature helps in ensuring
    that the cached values are not stale.

    Example:
        @ttl_cache(ttl=10)
        def get_data(param):
            # Expensive data retrieval operation
            return data
    """
    if ttl <= 0:
        ttl = 65536
    hash_gen = _ttl_hash_gen(ttl)

    def wrapper(func: Callable) -> Callable:
        @lru_cache(maxsize, typed)
        def ttl_func(ttl_hash, *args, **kwargs):
            return func(*args, **kwargs)

        def wrapped(*args, **kwargs) -> Any:
            th = next(hash_gen)
            return ttl_func(th, *args, **kwargs)

        return update_wrapper(wrapped, func)

    return wrapper


def _ttl_hash_gen(seconds: int):
    """
    Internal generator function used by the `ttl_cache` decorator to generate a new hash value at regular
    time intervals specified by `seconds`.

    Args:
        seconds (int): The number of seconds after which a new hash value will be generated.

    Yields:
        int: A hash value that represents the current time interval.

    This generator is used to create time-based hash values that enable the `ttl_cache` to determine
    whether cached entries are still valid or if they have expired and should be recalculated.
    """
    start_time = time.time()
    while True:
        yield floor((time.time() - start_time) / seconds)


# 12 seconds updating block.
@ttl_cache(maxsize=1, ttl=12)
def ttl_get_block(self) -> int:
    """
    Retrieves the current block number from the blockchain. This method is cached with a time-to-live (TTL)
    of 12 seconds, meaning that it will only refresh the block number from the blockchain at most every 12 seconds,
    reducing the number of calls to the underlying blockchain interface.

    Returns:
        int: The current block number on the blockchain.

    This method is useful for applications that need to access the current block number frequently and can
    tolerate a delay of up to 12 seconds for the latest information. By using a cache with TTL, the method
    efficiently reduces the workload on the blockchain interface.

    Example:
        current_block = ttl_get_block(self)

    Note: self here is the miner or validator instance
    """
    return self.subtensor.get_current_block()


class AsyncDendritePool:
    def __init__(self, wallet, metagraph):
        self.metagraph = metagraph
        self.dendrite = bt.dendrite(wallet=wallet)

    async def async_forward(
        self, uids: List[int], queries: List[Train], timeout: float = 150.0
    ):
        def call_single_uid(uid, query):
            return self.dendrite(
                self.metagraph.axons[uid], synapse=query, timeout=timeout
            )

        async def query_async():
            corutines = [
                call_single_uid(uid, query) for uid, query in zip(uids, queries)
            ]
            return await asyncio.gather(*corutines)

        return await query_async()
<<<<<<< HEAD
=======

>>>>>>> 03af4166


<<<<<<< HEAD
def load_wandb(self, config, wallet, neuron_type, peer_id):
=======
>>>>>>> 03af4166
    # signature = wallet.hotkey.sign(config.neuron.run_id).hex() #Extra for verification if needed
    run_name = (
        f"{config.neuron.run_id}_{neuron_type}_UID{self.uid}_{peer_id}"  # + signature
    )
    wandb_run = wandb.init(
        id=run_name,
        name=run_name,
        anonymous="allow",
        project=config.neuron.wandb_project,
        entity=config.neuron.wandb_entity,
        config=config,
        allow_val_change=True,
    )

    signature = wallet.hotkey.sign(config.neuron.run_id.encode()).hex()
    config.signature = signature
    wandb_run.config.update(config, allow_val_change=True)
    return wandb_run


class BittensorLogHandler(logging.Handler):
    def emit(self, record):
        log_entry = self.format(record)

        if record.levelno >= logging.CRITICAL:
            bt_logger.critical(log_entry)
        elif record.levelno >= logging.ERROR:
            bt_logger.error(log_entry)
        elif record.levelno >= logging.WARNING:
            bt_logger.warning(log_entry)
        elif record.levelno >= logging.INFO:
            bt_logger.info(log_entry)
        elif record.levelno >= logging.DEBUG:
            bt_logger.debug(log_entry)
        else:
            bt_logger.trace(log_entry)


<<<<<<< HEAD
class IpFilter(logging.Filter):
    """
    This is a filter which injects contextual information into the log.
    """

    def __init__(self, ip, port):
        self.ip = ip
        self.port = port

    def filter(self, record):
        record.host = f"{self.ip}:{self.port}"
        return True


def logging_filter(record):
    if (record.name != "hivemind.dht.protocol") and (
        record.name != "hivemind.optim.progress_tracker"
    ):
        return True
    else:
        return False


def setup_logging(
    level=logging.INFO, ip=None, port=None, local_logfile="/root/logs_mylogfile.txt"
):
    # Function to force hivemind to log via bittensor
    _ = bt.logging()

    logtail_handler = LogtailHandler(source_token=os.getenv("LOGTAIL_KEY"))
    formatter = logging.Formatter("%(host)s%(message)s")
    logtail_handler.setFormatter(formatter)
    logtail_handler.addFilter(IpFilter(ip=ip, port=port))

=======
def setup_logging(level=logging.INFO):
    # Function to force hivemind to log via bittensor
    _ = bt.logging()

>>>>>>> 03af4166
    bt_logger_ = logging.getLogger("bittensor")
    bt_logger_.propagate = False
    bt_logger_.addHandler(logtail_handler)

    use_hivemind_log_handler("nowhere")

    root_logger = logging.getLogger()
    root_logger.setLevel(
        level
    )  # Set this to logging.DEBUG to check hivemind debug messages -> Careful, it's a lot of output

    bt_handler = BittensorLogHandler()
    formatter = logging.Formatter("%(message)s")
    bt_handler.setFormatter(formatter)
    root_logger.addHandler(bt_handler)
    root_logger.addHandler(logtail_handler)

    # Create a file handler that logs debug and higher level messages
<<<<<<< HEAD
    if os.path.exists(local_logfile):
        # Archive any existing logfile
        shutil.copyfile(local_logfile, local_logfile.replace(".txt", "_archive.txt"))
        os.remove(local_logfile)

    hivemind_log_file = f"/root/logs_mylogfile.txt"
    hivemind_logger = logging.getLogger("hivemind")
    hivemind_logger.setLevel(logging.DEBUG)  # Capture all logs from hivemind
    file_handler = logging.FileHandler(hivemind_log_file)
    file_handler.setLevel(
        logging.DEBUG
    )  # Ensure file handler captures all levels for hivemind
    file_handler.addFilter(logging_filter)
    formatter = logging.Formatter(
        "%(asctime)s - %(name)s - %(levelname)s - %(message)s"
    )
    file_handler.setFormatter(formatter)
    hivemind_logger.addHandler(file_handler)
    # hivemind_logger.addHandler(logtail_handler)
    hivemind_logger.propagate = (
        False  # Stop hivemind logs from propagating to the root logger
    )
=======

    fh = logging.FileHandler(
        f"logs_{datetime.now().strftime('mylogfile_%H_%M_%d_%m_%Y')}.txt"
    )
    fh.setLevel(logging.DEBUG)

    # Create a formatter and set the formatter for the handler.
    formatter = logging.Formatter(
        "%(asctime)s - %(name)s - %(levelname)s - %(message)s"
    )
    fh.setFormatter(formatter)
>>>>>>> 03af4166



def get_bandwidth():
    # Get speedtest results
    s = speedtest.Speedtest()
    s.get_servers()
    s.get_best_server()
    s.download()
    s.upload()
    results = s.results.dict()

    # Copy key metrics to a formatted badnwidth_dict
    bandwidth_dict = {}
    keys = ["download", "upload", "ping"]
    for key in keys:
        bandwidth_dict[key] = float(f"{results[key]/ 1e6:.2f}")

    return bandwidth_dict


def init_dht(self):
    # Init DHT and model
    if self.config.dht.ip:
        version = "4"
        address = self.config.dht.ip
        announce_maddrs = [f"/ip{version}/{address}/tcp/{self.config.dht.port}"]
    else:
        address = bt.utils.networking.get_external_ip()
        bt.logging.info(f"Received public IP address of this machine: {address}")
        version = ip_address(address).version
        announce_maddrs = [f"/ip{version}/{address}/tcp/{self.config.dht.port}"]

    # Init list of available DHT addresses from wandb
    api = wandb.Api()
    initial_peers_list = self.config.neuron.initial_peers
    runs = api.runs(
        f"{self.config.neuron.wandb_entity}/{self.config.neuron.wandb_project}"
    )
    for ru in runs:
        if ru.state == "running":
            if "dht_addresses" not in ru.config["neuron"].keys():
                continue
            else:
                for peer in ru.config["neuron"]["dht_addresses"]:
                    if peer not in initial_peers_list:
                        initial_peers_list.append(peer)

    # Init DHT
    retries = 0
    buffer = 2
    max_retries = buffer * len(initial_peers_list)
    successful_connection = False
    while (retries <= max_retries) and (successful_connection is False):
        if (retries == max_retries) and (successful_connection is False):
            raise Exception("Max retries reached, operation failed.")
        for i in range(0, buffer):
            try:
                # Init DHT
                self.dht = hivemind.DHT(
                    host_maddrs=[
                        f"/ip4/0.0.0.0/tcp/{self.config.dht.port}",
                        f"/ip4/0.0.0.0/udp/{self.config.dht.port}/quic",
                    ],
                    initial_peers=[initial_peers_list[retries]],
                    announce_maddrs=announce_maddrs,
                    start=True,
                )
                bt.logging.info(
                    f"Successfully initialised dht using initial_peer as {initial_peers_list[retries]}"
                )
                successful_connection = True
                break
            except Exception as e:
                bt.logging.error(
                    f"Attempt {retries + 1} to init DHT using initial_peer as {initial_peers_list[retries]} failed with error: {e}"
                )
                retries += 1
                time.sleep(5)
                bt.logging.error(f"Retrying...")

    utils.log_visible_maddrs(self.dht.get_visible_maddrs(), only_p2p=True)

    # Commit Peer Id to Subtensor
    # self.subtensor.commit(self.wallet, self.config.netuid, self.dht.peer_id.to_base58())
    # Wrap calls to the subtensor in a subprocess w ith a timeout to handle potential hangs.
<<<<<<< HEAD
    # partial = functools.partial(
    #     self.subtensor.commit,
    #     self.wallet,
    #     self.config.netuid,
    #    self.dht.peer_id.to_base58(),
    # )
=======
    partial = functools.partial(
        self.subtensor.commit,
        self.wallet,
        self.config.netuid,
        self.dht.peer_id.to_base58(),
    )
>>>>>>> 03af4166
    # try:
    #     run_in_subprocess(partial, 60)
    # except Exception as e:
    #     bt.logging.info(f"Error submitting Peer ID to chaing {Exception} retrying in 2 minutes")

    # Add DHT address to wandb config
    self.config.neuron.dht_addresses = [
        re.sub("ip4/?(.*?)/", f"ip{version}/{address}/", str(addr), flags=re.DOTALL)
        for addr in self.dht.get_visible_maddrs()
<<<<<<< HEAD
    ]


def warmup(self):
    """
    Processes the incoming 'Train' synapse by performing a training run

    Args:
        synapse (template.protocol.Train): The synapse object containing the 'dataset_indices' data.

    Returns:
        template.protocol.Train: The synapse object with the 'loss' field set to models loss.
    """

    # Load dataset
    self.dataset_loader = ()
    dataset_length = SubsetFalconLoader.max_pages
    self.dataset_indices = bitarray(dataset_length)

    search_start = random.choice(
        range(
            len(self.dataset_indices)
            - self.config.neuron.training_examples_per_miner
            + 1
        )
    )
    start = self.dataset_indices.index(
        bitarray("0" * self.config.neuron.training_examples_per_miner), search_start
    )
    group = [
        i for i in range(start, start + self.config.neuron.training_examples_per_miner)
    ]
    self.dataset_indices[group] = True

    # Create Dataloader
    dataloader = SubsetFalconLoader(
        batch_size=self.config.neuron.local_batch_size_train,
        sequence_length=1024,
        rows=group,
    )

    total_loss = 0
    index = 0
    # Train data for one epoch
    for index, batch in enumerate(dataloader):
        inputs = batch.to(self.device)

        # Forward pass
        outputs = self.model(input_ids=inputs, labels=inputs)

        # Normalize loss to account for batch accumulation
        loss = outputs.loss

        # Accumulate Total Loss
        total_loss += outputs.loss.detach().item()

        # Backward Pass
        loss.backward()

        # Copy gradients
        gradients = tuple(
            (
                param.grad.detach().cpu().clone()
                if param.grad is not None
                else torch.zeros_like(param)
            )
            for param in self.model.parameters()
        )

        # Accumulate Gradients
        self.grad_averager.accumulate_grads_(batch_size=len(inputs))

        # Zero Gradients
        self.opt.zero_grad()

        # Update Tracker
        self.local_progress.samples_accumulated += 1

        # Log accumulation status
        bt.logging.info(f"Index: {index} | Loss: {outputs.loss.detach().item():.2f}")

        if not self.config.neuron.dont_wandb_log:
            self.wandb.log(
                {
                    "loss": outputs.loss.detach().item(),
                    "local_epoch": self.local_progress.local_epoch,
                    "global_epoch": self.global_progress.epoch,
                }
            )
=======
    ]
>>>>>>> 03af4166
<|MERGE_RESOLUTION|>--- conflicted
+++ resolved
@@ -158,16 +158,9 @@
             return await asyncio.gather(*corutines)
 
         return await query_async()
-<<<<<<< HEAD
-=======
-
->>>>>>> 03af4166
-
-
-<<<<<<< HEAD
+
+
 def load_wandb(self, config, wallet, neuron_type, peer_id):
-=======
->>>>>>> 03af4166
     # signature = wallet.hotkey.sign(config.neuron.run_id).hex() #Extra for verification if needed
     run_name = (
         f"{config.neuron.run_id}_{neuron_type}_UID{self.uid}_{peer_id}"  # + signature
@@ -206,7 +199,6 @@
             bt_logger.trace(log_entry)
 
 
-<<<<<<< HEAD
 class IpFilter(logging.Filter):
     """
     This is a filter which injects contextual information into the log.
@@ -241,12 +233,6 @@
     logtail_handler.setFormatter(formatter)
     logtail_handler.addFilter(IpFilter(ip=ip, port=port))
 
-=======
-def setup_logging(level=logging.INFO):
-    # Function to force hivemind to log via bittensor
-    _ = bt.logging()
-
->>>>>>> 03af4166
     bt_logger_ = logging.getLogger("bittensor")
     bt_logger_.propagate = False
     bt_logger_.addHandler(logtail_handler)
@@ -265,7 +251,6 @@
     root_logger.addHandler(logtail_handler)
 
     # Create a file handler that logs debug and higher level messages
-<<<<<<< HEAD
     if os.path.exists(local_logfile):
         # Archive any existing logfile
         shutil.copyfile(local_logfile, local_logfile.replace(".txt", "_archive.txt"))
@@ -288,19 +273,6 @@
     hivemind_logger.propagate = (
         False  # Stop hivemind logs from propagating to the root logger
     )
-=======
-
-    fh = logging.FileHandler(
-        f"logs_{datetime.now().strftime('mylogfile_%H_%M_%d_%m_%Y')}.txt"
-    )
-    fh.setLevel(logging.DEBUG)
-
-    # Create a formatter and set the formatter for the handler.
-    formatter = logging.Formatter(
-        "%(asctime)s - %(name)s - %(levelname)s - %(message)s"
-    )
-    fh.setFormatter(formatter)
->>>>>>> 03af4166
 
 
 
@@ -387,21 +359,12 @@
     # Commit Peer Id to Subtensor
     # self.subtensor.commit(self.wallet, self.config.netuid, self.dht.peer_id.to_base58())
     # Wrap calls to the subtensor in a subprocess w ith a timeout to handle potential hangs.
-<<<<<<< HEAD
     # partial = functools.partial(
     #     self.subtensor.commit,
     #     self.wallet,
     #     self.config.netuid,
     #    self.dht.peer_id.to_base58(),
     # )
-=======
-    partial = functools.partial(
-        self.subtensor.commit,
-        self.wallet,
-        self.config.netuid,
-        self.dht.peer_id.to_base58(),
-    )
->>>>>>> 03af4166
     # try:
     #     run_in_subprocess(partial, 60)
     # except Exception as e:
@@ -411,7 +374,6 @@
     self.config.neuron.dht_addresses = [
         re.sub("ip4/?(.*?)/", f"ip{version}/{address}/", str(addr), flags=re.DOTALL)
         for addr in self.dht.get_visible_maddrs()
-<<<<<<< HEAD
     ]
 
 
@@ -500,7 +462,4 @@
                     "local_epoch": self.local_progress.local_epoch,
                     "global_epoch": self.global_progress.epoch,
                 }
-            )
-=======
-    ]
->>>>>>> 03af4166
+            )