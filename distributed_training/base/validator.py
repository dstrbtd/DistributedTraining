--- conflicted
+++ resolved
@@ -394,13 +394,7 @@
                 self.uid_tracker[uid] = UidTracker(
                     uid=uid
                 )  # reset uid_tracker for this uid
-<<<<<<< HEAD
                 self.failed_is_alive_counter[uid] = 0
-=======
-                self.openskill_ratings[uid] = self.openskill_model.rating(
-                    name=str(uid),
-                )
->>>>>>> 12e9dfc3
 
         # Check to see if the metagraph has changed size.
         # If so, we need to add new hotkeys and moving averages.
@@ -410,20 +404,11 @@
             min_len = min(len(self.hotkeys), len(self.scores))
             new_moving_average[:min_len] = self.scores[:min_len]
             self.scores = new_moving_average
-<<<<<<< HEAD
             for uid in range(min_len, len(self.metagraph.hotkeys)):
                 self.uid_tracker[uid] = UidTracker(
                     uid=uid
                 )  # reset uid_tracker for this uid
                 self.failed_is_alive_counter[uid] = 0
-=======
-            self.uid_tracker[uid] = UidTracker(
-                uid=uid
-            )  # reset uid_tracker for this uid
-            self.openskill_ratings[uid] = self.openskill_model.rating(
-                name=str(uid),
-            )
->>>>>>> 12e9dfc3
 
         # Update the hotkeys.
         self.hotkeys = copy.deepcopy(self.metagraph.hotkeys)
