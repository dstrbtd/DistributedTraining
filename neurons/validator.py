# The MIT License (MIT)
# Copyright © 2023 Yuma Rao
# Copyright © 2023 KMFODA

# Permission is hereby granted, free of charge, to any person obtaining a copy of this software and associated
# documentation files (the “Software”), to deal in the Software without restriction, including without limitation
# the rights to use, copy, modify, merge, publish, distribute, sublicense, and/or sell copies of the Software,
# and to permit persons to whom the Software is furnished to do so, subject to the following conditions:

# The above copyright notice and this permission notice shall be included in all copies or substantial portions of
# the Software.

# THE SOFTWARE IS PROVIDED “AS IS”, WITHOUT WARRANTY OF ANY KIND, EXPRESS OR IMPLIED, INCLUDING BUT NOT LIMITED TO
# THE WARRANTIES OF MERCHANTABILITY, FITNESS FOR A PARTICULAR PURPOSE AND NONINFRINGEMENT. IN NO EVENT SHALL
# THE AUTHORS OR COPYRIGHT HOLDERS BE LIABLE FOR ANY CLAIM, DAMAGES OR OTHER LIABILITY, WHETHER IN AN ACTION
# OF CONTRACT, TORT OR OTHERWISE, ARISING FROM, OUT OF OR IN CONNECTION WITH THE SOFTWARE OR THE USE OR OTHER
# DEALINGS IN THE SOFTWARE.


import os
import time
from typing import Optional

os.environ["NEST_ASYNCIO"] = "0"
import math
import threading

import bitsandbytes
import bittensor as bt
from bitarray import bitarray
from bitsandbytes.cextension import lib
from hivemind.compression import deserialize_torch_tensor
from hivemind.proto import averaging_pb2
from hivemind.utils import get_logger
from hivemind.utils.asyncio import aiter_with_timeout
from hivemind.utils.streaming import combine_from_streaming

from distributed_training.averaging.avg_handler import AveragingHandler
from distributed_training.base.validator import BaseValidatorNeuron
from distributed_training.data.dataset import DataLoader
from distributed_training.utils.chain import log_peerid_to_chain
from distributed_training.utils.misc import (
    AsyncDendritePool,
    get_bandwidth,
    init_dht,
    load_wandb,
    setup_logging,
)
from distributed_training.utils.progress_tracker import (
    GlobalTrainingProgress,
    LocalTrainingProgress,
    update_global_tracker_state,
)
from distributed_training.utils.state_loader import (
    ModelLoadingManager,
    load_model_optimizer_gradient_averager,
<<<<<<< HEAD
    load_state_from_peer,
=======
    cleanup_old_cache,
>>>>>>> 2da7e890
)
from distributed_training.utils.uids import map_uid_to_peerid
from distributed_training.validator import forward

# Add lamb to bnb str2optimizer8bit_blockwise
bitsandbytes.functional.str2optimizer8bit_blockwise
bitsandbytes.functional.str2optimizer8bit_blockwise["lamb"] = (
    lib.cadam_8bit_blockwise_grad_fp32,
    lib.cadam_8bit_blockwise_grad_fp16,
    lib.cadam_8bit_blockwise_grad_bf16,
)

hivemind_logger = get_logger(__name__)


class Validator(BaseValidatorNeuron):
    def __init__(self, config=None):
        super(Validator, self).__init__(config=config)

<<<<<<< HEAD
        # Initialize class variables
        self.train_timeout = 120
        self.allreduce_timeout = 540
        self.load_state_timeout = 180
        self.model_upload_retry_limit = 3
        self.model_upload_retry_delay = 10
        self.maximum_steps = 306 * 4  # 10_000_000_000/(32000*1024)
        self.warmup_steps = 62  # 306 / 5
        self.learning_rate_maximum = 0.0025
        self.weight_decay = 0.1
        self.num_inner_steps = 500
        self.offload_optimizer = True
        self.failed_is_alive_counter_threshold = 10

        # Initialize components
        self._init_basic_components()
        self._init_model_components()
        self._init_network_components()
        self._init_uid_components()
=======
        # Update wandb project
        if self.neuron_type == "MinerNeuron":
            self.config.neuron.wandb_project = (
                self.config.neuron.wandb_project + "_miners"
            )
        elif self.neuron_type == "ValidatorNeuron":
            self.config.neuron.wandb_project = (
                self.config.neuron.wandb_project + "_validators"
            )

        # Init Logging
        setup_logging(
            network=self.config.subtensor.network,
            netuid=self.config.netuid,
            hotkey=self.wallet.hotkey.ss58_address,
            version=__version__,
            spec_version=__spec_version__,
            run_id=None,
            ip=(
                self.config.axon.ip
                if self.config.axon.ip != "[::]"
                else bt.utils.networking.get_external_ip()
            ),
            port=self.config.axon.port,
            uid=self.metagraph.hotkeys.index(self.wallet.hotkey.ss58_address),
            neuron_type="validator",
        )
>>>>>>> 2da7e890

    def _init_basic_components(self):
        """Initialize basic validator components"""

        # Logging setup
        setup_logging(config=self.config)

        bt.logging.debug("load_state()")
        self.load_state()

        # Init Dendrite Pool
        self.dendrite_pool = AsyncDendritePool(
            wallet=self.wallet, metagraph=self.metagraph
        )

        # Init DHT
        init_dht(self)

        # Init progress tracking
        self.local_progress = LocalTrainingProgress(
            peer_id=self.dht.peer_id.to_bytes(),
            epoch=0,
            samples_accumulated=0,
            samples_per_second=0.0,
            time=0.0,
            client_mode=False,
        )
        self.global_progress = GlobalTrainingProgress(epoch=0, samples_accumulated=0)
        update_global_tracker_state(self)
        self.local_progress.epoch = self.global_progress.epoch

        # Init Wandb
        if not self.config.neuron.dont_wandb_log:
            self.wandb = load_wandb(
                self, self.config, self.wallet, "validator", str(self.dht.peer_id)
            )

        # Init Dataset
        dataset_length = DataLoader.max_rows
        self.dataset_indices = bitarray(dataset_length)

        # Init Device
        self.device = self.config.neuron.device

    def _init_model_components(self):
        """Initialize model and training components"""
        # Init learning rate and loss tracking
        self.learning_rate = self.get_learning_rate()
        self.average_loss = None

        # Init Model, Optimizer & Gradient Averager & Clear Cache
        load_model_optimizer_gradient_averager(self, self.global_progress.epoch)
        cleanup_old_cache(self)

        # Select test layers
        self.test_layer_indices = [
            i
            for i, layer in enumerate(self.model.parameters())
            if len(layer.size()) == 1
        ]

        # Init model loading manager
        self.model_loading_manager = ModelLoadingManager()

        # Load state if needed
        if self.local_progress.epoch < self.global_progress.epoch:
            load_state_from_peer(self, epoch=self.global_progress.epoch)

        # Initialize AveragingHandler for allreduce
        self.avg_handler = AveragingHandler(
            self.model, self.grad_averager, self.state_averager
        )

    def _init_network_components(self):
        """Initialize network and P2P components"""

        # Log PeerID to chain
        bt.logging.info("Logging PeerID to chain")
        log_peerid_to_chain(self)

    def _init_uid_components(self):
        """Initialize UID related components"""
        # Set UIDs
        self.uid = self.metagraph.hotkeys.index(self.wallet.hotkey.ss58_address)
        self.master_uid = self.metagraph.hotkeys.index(
            self.config.neuron.master_ss58_address,
        )

        # Init UID mappings
        self.uid_metadata_tracker = {
            uid: {
                "peer_id": None,
                "model_huggingface_id": None,
                "last_updated_block": None,
            }
            for uid in self.metagraph.uids.tolist()
        }

        # Init UID to PeerID mapping
        self.stop_event = threading.Event()
        map_uid_to_peerid(self)

        # Update PeerID list
        # update_run_peerid_list(self)

        # Init UID is_alive counter
        self.failed_is_alive_counter = {uid: 0 for uid in self.metagraph.uids.tolist()}

        # Init last_allreduce_block to current block # TODO needs to be set properly for newcomers
        self.last_allreduce_block = self.block

    def update_local_tracker_state(self, rewards, responses):
        for reward, response in zip(rewards, responses[0]):
            if (reward != 0) and (response.dataset_indices is not None):
                self.local_progress.samples_accumulated += len(response.dataset_indices)
            else:
                continue

    def get_learning_rate(self):
        learning_rate_minimum = self.learning_rate_maximum * 0.1
        # 1) linear warmup for warmup_steps
        if self.global_progress.epoch < self.warmup_steps:
            return (
                self.learning_rate_maximum
                * (self.global_progress.epoch + 1)
                / self.warmup_steps
            )
        # 2) if epoch > lr_decay_iters, return learning_rate_minimum
        if self.global_progress.epoch > self.maximum_steps:
            return learning_rate_minimum
        # 3) if in between, use cosine decay down to min learning rate
        decay_ratio = (self.global_progress.epoch - self.warmup_steps) / (
            self.maximum_steps - self.warmup_steps
        )
        assert 0 <= decay_ratio <= 1
        # coeff starts at 1 and goes to 0
        coeff = 0.5 * (1.0 + math.cos(math.pi * decay_ratio))
        return (learning_rate_minimum + coeff) * (
            self.learning_rate_maximum - learning_rate_minimum
        )

    def get_validator_info(self):
        return {
            "block": self.metagraph.block.item(),
            "stake": self.metagraph.stake[self.uid],
            "rank": self.metagraph.ranks[self.uid],
            "vtrust": self.metagraph.validator_trust[self.uid],
            "dividends": self.metagraph.dividends[self.uid],
            "emissions": self.metagraph.emission[self.uid],
        }

    async def load_state_from_miner(self, peer, timeout: Optional[float] = None):
        metadata = None
        hivemind_logger.info(f"Downloading parameters from peer {peer}")
        try:
            stub = self.grad_averager.get_stub(
                self._p2p,
                peer,
                namespace=self.grad_averager.matchmaking_kwargs["prefix"],
            )
            stream = await stub.rpc_download_state_partial(
                averaging_pb2.DownloadRequest()
            )
            current_tensor_parts, tensors = [], []

            # TODO merge this with hivemind.compression.deserialize_tensor_stream
            async for message in aiter_with_timeout(stream, timeout=timeout):
                if message.metadata:
                    metadata = self.grad_averager.serializer.loads(message.metadata)
                if message.tensor_part.dtype and current_tensor_parts:
                    # tensor_part.dtype indicates the start of the new tensor, so we should wrap up this one
                    tensors.append(
                        deserialize_torch_tensor(
                            combine_from_streaming(current_tensor_parts)
                        )
                    )
                    current_tensor_parts = []
                current_tensor_parts.append(message.tensor_part)
            if current_tensor_parts:
                tensors.append(
                    deserialize_torch_tensor(
                        combine_from_streaming(current_tensor_parts)
                    )
                )

            if not metadata:
                hivemind_logger.exception(f"Peer {peer} did not send its state")
                return

            hivemind_logger.info(f"Finished downloading state from {peer}")
            return metadata, tensors
        except Exception as e:
            hivemind_logger.exception(
                f"Failed to download state from {peer} - {repr(e)}"
            )
            return None, None

    async def forward(self):
        return await forward(self)


# The main function parses the configuration and runs the validator.
if __name__ == "__main__":
    with Validator() as validator:
        while True:
            time.sleep(5)<|MERGE_RESOLUTION|>--- conflicted
+++ resolved
@@ -54,11 +54,8 @@
 from distributed_training.utils.state_loader import (
     ModelLoadingManager,
     load_model_optimizer_gradient_averager,
-<<<<<<< HEAD
     load_state_from_peer,
-=======
     cleanup_old_cache,
->>>>>>> 2da7e890
 )
 from distributed_training.utils.uids import map_uid_to_peerid
 from distributed_training.validator import forward
@@ -78,7 +75,6 @@
     def __init__(self, config=None):
         super(Validator, self).__init__(config=config)
 
-<<<<<<< HEAD
         # Initialize class variables
         self.train_timeout = 120
         self.allreduce_timeout = 540
@@ -93,45 +89,26 @@
         self.offload_optimizer = True
         self.failed_is_alive_counter_threshold = 10
 
+        # Update wandb project
+        if self.neuron_type == "MinerNeuron":
+            self.config.neuron.wandb_project = (
+                self.config.neuron.wandb_project + "_miners"
+            )
+        elif self.neuron_type == "ValidatorNeuron":
+            self.config.neuron.wandb_project = (
+                self.config.neuron.wandb_project + "_validators"
+            )
+
         # Initialize components
         self._init_basic_components()
         self._init_model_components()
         self._init_network_components()
         self._init_uid_components()
-=======
-        # Update wandb project
-        if self.neuron_type == "MinerNeuron":
-            self.config.neuron.wandb_project = (
-                self.config.neuron.wandb_project + "_miners"
-            )
-        elif self.neuron_type == "ValidatorNeuron":
-            self.config.neuron.wandb_project = (
-                self.config.neuron.wandb_project + "_validators"
-            )
-
-        # Init Logging
-        setup_logging(
-            network=self.config.subtensor.network,
-            netuid=self.config.netuid,
-            hotkey=self.wallet.hotkey.ss58_address,
-            version=__version__,
-            spec_version=__spec_version__,
-            run_id=None,
-            ip=(
-                self.config.axon.ip
-                if self.config.axon.ip != "[::]"
-                else bt.utils.networking.get_external_ip()
-            ),
-            port=self.config.axon.port,
-            uid=self.metagraph.hotkeys.index(self.wallet.hotkey.ss58_address),
-            neuron_type="validator",
-        )
->>>>>>> 2da7e890
 
     def _init_basic_components(self):
         """Initialize basic validator components"""
 
-        # Logging setup
+        # Init logging
         setup_logging(config=self.config)
 
         bt.logging.debug("load_state()")
