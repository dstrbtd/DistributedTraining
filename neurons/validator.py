--- conflicted
+++ resolved
@@ -202,29 +202,10 @@
         )
         self.loop = asyncio.new_event_loop()
         self._p2p = self.loop.run_until_complete(self.dht.replicate_p2p())
-<<<<<<< HEAD
         self.peer_list = self.loop.run_until_complete(self._p2p.list_peers())
         self.peer_id = self.dht.peer_id
         self.get_stub = self.grad_averager.get_stub
         self.serializer = self.grad_averager.serializer
-=======
-        # Create mapping between uids to peerids
-        self.uids_to_peerids = self.loop.run_until_complete(
-            map_uid_to_peerid(self, range(0, self.metagraph.n))
-        )
-        max_retries = 3
-        retries = 0
-        while all(value is None for value in self.uids_to_peerids.values()) and (
-            retries >= max_retries
-        ):
-            for retries in range(0, max_retries):
-                self.uids_to_peerids = self.loop.run_until_complete(
-                    map_uid_to_peerid(self, range(0, self.metagraph.n))
-                )
-                time.sleep(1)
-        self.uids_to_peerids[self.uid] = self.dht.peer_id
-        bt.logging.info(f"UID To PeerID Mapping: {self.uids_to_peerids[114]}")
->>>>>>> e2af5c02
 
         # Load state from peers if validator is not on latest global epoch
         if self.local_progress.epoch < self.global_progress.epoch:
