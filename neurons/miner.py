# The MIT License (MIT)
# Copyright © 2023 Yuma Rao
# Copyright © 2023 KMFODA

# Permission is hereby granted, free of charge, to any person obtaining a copy of this software and associated
# documentation files (the “Software”), to deal in the Software without restriction, including without limitation
# the rights to use, copy, modify, merge, publish, distribute, sublicense, and/or sell copies of the Software,
# and to permit persons to whom the Software is furnished to do so, subject to the following conditions:

# The above copyright notice and this permission notice shall be included in all copies or substantial portions of
# the Software.

# THE SOFTWARE IS PROVIDED “AS IS”, WITHOUT WARRANTY OF ANY KIND, EXPRESS OR IMPLIED, INCLUDING BUT NOT LIMITED TO
# THE WARRANTIES OF MERCHANTABILITY, FITNESS FOR A PARTICULAR PURPOSE AND NONINFRINGEMENT. IN NO EVENT SHALL
# THE AUTHORS OR COPYRIGHT HOLDERS BE LIABLE FOR ANY CLAIM, DAMAGES OR OTHER LIABILITY, WHETHER IN AN ACTION
# OF CONTRACT, TORT OR OTHERWISE, ARISING FROM, OUT OF OR IN CONNECTION WITH THE SOFTWARE OR THE USE OR OTHER
# DEALINGS IN THE SOFTWARE.
import asyncio
import gc
import os
import queue
import random
import tempfile
import time
import typing
from enum import Enum

os.environ["NEST_ASYNCIO"] = "0"
import threading
from concurrent.futures import ThreadPoolExecutor

import bittensor as bt
import torch
from hivemind.averaging.averager import compute_schema_hash
from huggingface_hub import (
    create_repo,
    create_tag,
    delete_tag,
    list_repo_refs,
    repo_exists,
    upload_folder,
)
from transformers import AutoModelForCausalLM, AutoTokenizer

import distributed_training
from distributed_training.averaging.avg_handler import AllReduceError, AveragingHandler
from distributed_training.base.miner import BaseMinerNeuron
from distributed_training.data.dataset import DatasetLoader
from distributed_training.utils.chain import log_peerid_to_chain
from distributed_training.utils.misc import (
    get_bandwidth,
    init_dht,
    load_wandb,
    setup_logging,
)
from distributed_training.utils.progress_tracker import (
    GlobalTrainingProgress,
    LocalTrainingProgress,
    get_global_epoch,
    get_local_epoch,
)
from distributed_training.utils.state_loader import (
    FastModelLoader,
    cleanup_old_cache,
    load_model_optimizer_gradient_averager,
    load_state_from_peer,
)

# GPU optimizations.
torch.backends.cudnn.benchmark = True
torch.backends.cuda.matmul.allow_tf32 = True
torch.backends.cudnn.allow_tf32 = True

# Seeds
torch.manual_seed(42)
torch.cuda.manual_seed(42)


class TrainingStatus(Enum):
    ERROR = "❗ | Error"
    RUNNING = "🏋️ | Training"
    STOPPED = "😴 | Stopped"
    AVERAGING = "🔄 | Averaging"


class Miner(BaseMinerNeuron):
    def __init__(self, config=None):
        super(Miner, self).__init__(config=config)
        self._update_wandb_project()
        self._init_basic_components()
        self._init_model_components()
        self._init_network_components()

    def _update_wandb_project(self):
        suffix = "_miners" if self.neuron_type == "MinerNeuron" else "_validators"
        self.config.neuron.wandb_project += suffix

    def _init_basic_components(self):
        """Initialize basic miner components and configurations."""
        setup_logging(config=self.config)

        # Core setup
        self.device = self.config.neuron.device
        self.uid = self.metagraph.hotkeys.index(self.wallet.hotkey.ss58_address)
        init_dht(self)

        # Progress tracking
        self._init_progress_tracking()

        # Wandb setup
        if not self.config.neuron.dont_wandb_log:
            self.wandb = load_wandb(
                self, self.config, self.wallet, "miner", str(self.dht.peer_id)
            )

        # Training components
        self._init_training_components()

    def _init_progress_tracking(self):
        self.local_progress = LocalTrainingProgress(
            peer_id=self.dht.peer_id.to_bytes(),
            epoch=0,
            samples_accumulated=0,
            samples_per_second=0.0,
            time=0.0,
            client_mode=False,
            inner_step=0,
            loss=0.0,
        )
        self.global_progress = GlobalTrainingProgress(epoch=0, samples_accumulated=0)
        self.global_progress.epoch = get_global_epoch(self)
        self.local_progress.epoch = get_local_epoch(self)

        if self.global_progress.epoch is None:
            bt.logging.error(
                "Model Tag Is None. Make Sure You Are Using The Correct Model Name"
            )

    def _init_training_components(self):
        # Event tracking
        self.event = {}
        self.stop_event = threading.Event()

        # Training control
        self.training_thread = None
        self.training_active = threading.Event()
        self.training_active.set()

        # Queue and executor
        self.training_queue = queue.Queue()
        self.training_executor = ThreadPoolExecutor(
            max_workers=1, thread_name_prefix="training_worker"
        )

        # Async components
        self.training_loop = asyncio.new_event_loop()
        self.training_lock = asyncio.Lock()

        # Status tracking
        self.training_status = TrainingStatus.STOPPED
        self.training_error = None

    def _init_model_components(self):
        """Initialize model-related components including tokenizer and optimizer settings."""
        self._init_tokenizer()
        self._setup_model_params()
        self._load_model()
        self._setup_training_params()

    def _init_tokenizer(self):
        self.tokenizer = AutoTokenizer.from_pretrained("distilgpt2", use_fast=False)
        self.tokenizer.pad_token = self.tokenizer.eos_token

    def _setup_model_params(self):
        # Optimizer settings
        self.learning_rate_maximum = 6e-4
        self.weight_decay = 0.1
        self.num_inner_steps = 500
        self.offload_optimizer = True

        # Upload settings
        self.model_upload_retry_limit = 3
        self.model_upload_retry_delay = 6

    def _load_model(self):
        # Initialize loader
        self.loader = FastModelLoader(self.config.neuron.miner_hf_repo_id)

        # Load model and components
        load_model_optimizer_gradient_averager(
            self, self.config.neuron.miner_hf_repo_id, self.local_progress.epoch
        )
        cleanup_old_cache(self, repo_id=self.config.neuron.miner_hf_repo_id)

        # Setup upload executor
        self.upload_executor = ThreadPoolExecutor(
            max_workers=1, thread_name_prefix="model_upload"
        )
        self.current_upload_future = None

        # Sync and initialize handlers
        self._sync_with_global_model()
        self.avg_handler = AveragingHandler(
            self.model,
            self.inner_optimizer,
            self.grad_averager,
            self.state_averager,
        )

    def _setup_training_params(self):
        self.local_batch_size_train = self.config.neuron.local_batch_size_train
        self.local_batch_size_train_effective = (
            self.config.neuron.local_batch_size_train_effective
        )
        self.logging_interval = 5
        self.number_of_local_steps = (
            self.config.neuron.local_batch_size_train_effective
            // self.config.neuron.local_batch_size_train
        )

        self.running_loss = 0.0
        self.batch_count = 0

    def _init_network_components(self):
        """Initialize network and P2P components"""
        bt.logging.info("Logging PeerID to chain")
        log_peerid_to_chain(self)

    def _sync_with_global_model(self):
        global_model = AutoModelForCausalLM.from_pretrained(
            self.config.neuron.model_name,
            revision=str(self.global_progress.epoch),
            trust_remote_code=True,
        )

        if self.config.neuron.model_name == self.config.neuron.miner_hf_repo_id:
            bt.logging.warning(
                "Your local miner_hf_repo_id set to the global model_name. This will harm your incentive. Set miner_hf_repo_id to a unique huggingface repo id."
            )

        self.model.to("cpu")
        should_sync_model = (
            (self.local_progress.epoch is None)
            or (self.local_progress.epoch != self.global_progress.epoch)
            or (
                compute_schema_hash(global_model.parameters())
                != compute_schema_hash(self.model.parameters())
            )
        )
        self.model.to(self.device)

        if should_sync_model:
            del global_model
            gc.collect()
            torch.cuda.empty_cache()
            load_state_from_peer(self, epoch=self.global_progress.epoch)
            self.start_background_upload(
                epoch=self.global_progress.epoch, inner_step=0, batch_size=0
            )
        else:
            del global_model
            gc.collect()
            torch.cuda.empty_cache()

    def upload_model(self, epoch, inner_step, batch_size):
        """Unified function to save and upload both model and optimizer state"""

        if not repo_exists(self.config.neuron.miner_hf_repo_id, repo_type="model"):
            try:
                create_repo(
                    self.config.neuron.miner_hf_repo_id,
                    repo_type="model",
                    private=False,
                )
                bt.logging.info(
                    f"Created new repository: {self.config.neuron.miner_hf_repo_id}"
                )
            except Exception as e:
                bt.logging.error(f"Failed to create repository: {str(e)}")
                raise

        attempt = 0
        while attempt < self.model_upload_retry_limit:
            # Check if training is paused (i.e. all_reduce is happening)
            if not self.training_active.is_set():
                bt.logging.info("Upload Cancelled Due To AllReduce Operation")
                return False
            try:
                with tempfile.TemporaryDirectory() as tmp_folder:
                    bt.logging.info(
                        f":memory: Saving model state locally for epoch {epoch}"
                    )
                    self.model.config.inner_step = self.local_progress.inner_step
                    self.model.save_pretrained(tmp_folder)

                    bt.logging.info(
                        f":upload: Uploading model and optimizer states to repo: {self.config.neuron.miner_hf_repo_id}"
                    )
                    commit_message = f"Outer Step {epoch}. Inner Step {inner_step}. Batch Size {batch_size}"
                    upload_folder(
                        folder_path=tmp_folder,
                        repo_id=self.config.neuron.miner_hf_repo_id,
                        repo_type="model",
                        commit_message=commit_message,
                    )
                    refs = list_repo_refs(
                        self.config.neuron.miner_hf_repo_id, repo_type="model"
                    )
                    for tag in refs.tags:
                        if int(tag.name) >= epoch:
                            # Update tag for this version
                            delete_tag(
                                self.config.neuron.miner_hf_repo_id,
                                repo_type="model",
                                tag=tag.name,
                            )
                            time.sleep(1)
                    # Create new tag for this version
                    create_tag(
                        self.config.neuron.miner_hf_repo_id,
                        repo_type="model",
                        tag=str(epoch),
                        tag_message=commit_message,
                    )

                    # Cleanup old cache
                    cleanup_old_cache(
                        self,
                        repo_id=self.config.neuron.miner_hf_repo_id,
                        current_revision=None,
                    )

                    bt.logging.info(
                        f"Successfully pushed new model state with tag {epoch} to repo: {self.config.neuron.miner_hf_repo_id}"
                    )

                    # Reset block_list
                    self.model.config.block_list = []

                    return True

            except Exception as e:
                attempt += 1
                bt.logging.warning(
                    f":error: Failed to upload state to HF hub, Retrying. Attempt {attempt}/{self.model_upload_retry_limit}. Error: {str(e)}"
                )
                if attempt < self.model_upload_retry_limit:
                    time.sleep(self.model_upload_retry_delay)
                else:
                    bt.logging.error(
                        "Maximum retry limit reached. Unable to upload state to HF Hub."
                    )
                    raise
        return False

    def start_background_upload(self, epoch, inner_step, batch_size):
        """Starts a background upload of the model state, managing ongoing uploads."""
        # If there's an ongoing upload, check if it's done
        if self.current_upload_future and not self.current_upload_future.done():
            bt.logging.info("Previous upload still in progress, skipping new upload")
            return

        # Start new upload
        self.current_upload_future = self.upload_executor.submit(
            self.upload_model, epoch, inner_step, batch_size
        )

        # Optional: Add callback to handle completion
        def upload_completed(future):
            try:
                future.result()  # This will raise any exceptions that occurred
                bt.logging.info("Validation state upload completed successfully")
            except Exception as e:
                bt.logging.error(f"Validation state upload failed: {str(e)}")

        self.current_upload_future.add_done_callback(upload_completed)

    def get_miner_info(self):
        return {
            "block": self.metagraph.block.item(),
            "stake": self.metagraph.stake[self.uid],
            "trust": self.metagraph.trust[self.uid],
            "consensus": self.metagraph.consensus[self.uid],
            "incentive": self.metagraph.incentive[self.uid],
            "emissions": self.metagraph.emission[self.uid],
        }

    async def is_alive(
        self, synapse: distributed_training.protocol.IsAlive
    ) -> distributed_training.protocol.IsAlive:
        bt.logging.info("Responded to be Active")
        synapse.completion = "True"
        synapse.epoch = self.local_progress.epoch
        return synapse

    def start_continuous_training(self):
        """Starts continuous training using the ThreadPoolExecutor"""
        if self.training_status != TrainingStatus.RUNNING:
            self.training_status = TrainingStatus.RUNNING
            self.training_error = None
            self.training_executor.submit(self._training_worker)
            bt.logging.info(
                ":white_heavy_check_mark: Starting continuous training worker"
            )

    def pause_training(self):
        """Pauses the continuous training loop"""
        self.training_active.clear()
        self.training_status = TrainingStatus.AVERAGING
        bt.logging.info(":warning:  Pausing continuous training for AllReduce query")

    def resume_training(self):
        """Resumes the continuous training loop"""
        self.training_active.set()
        self.training_status = TrainingStatus.RUNNING
        bt.logging.info(":white_heavy_check_mark: Resuming continuous training..")

    async def fetch_training_data(self):
        """Async function to fetch training data"""
        try:
            pages = await DatasetLoader.next_pages(
                offset=self.current_block,
                n_pages=5,
                seed=self.uid,
            )
            random.seed(self.uid)
            random.shuffle(pages)

            dataset = await DatasetLoader.create(
                batch_size=self.config.neuron.local_batch_size_train,
                sequence_length=1024,
                pages_info=pages,
                tokenizer=self.tokenizer,
            )

            return dataset
        except Exception as e:
            bt.logging.error(f"Error fetching training data: {str(e)}")
            raise

    def _training_worker(self):
        """Worker function that runs in the ThreadPoolExecutor"""

        asyncio.set_event_loop(self.training_loop)

        while not self.stop_event.is_set():
            try:
                # Wait if training is paused
                self.training_active.wait()

                # Periodic model upload
                if (
                    len(self.model.config.block_list)
                    >= self.config.neuron.target_n_blocks
                ):
                    self.start_background_upload(
                        epoch=self.local_progress.epoch,
                        inner_step=self.local_progress.inner_step,
                        batch_size=self.local_progress.samples_accumulated,
                    )

                bt.logging.info(":pages: Fetching fineweb-edu pages")
                dataset = self.training_loop.run_until_complete(
                    self.fetch_training_data()
                )
                self.model.config.block_list.append(self.current_block)

                self._process_training_batch(dataset)

            except Exception as e:
                bt.logging.warning(f"Training Loop Failed with error: {e}")
                self.training_status = TrainingStatus.ERROR
                self.training_error = str(e)
                break

        self.training_status = TrainingStatus.STOPPED

    def _process_training_batch(self, dataset):
        """Process a single training batch"""

        for inputs, labels in dataset:
            if not self.training_active.is_set():
                self.inner_optimizer.zero_grad()
                break

            # Move to device
            inputs, labels = inputs.to(self.device), labels.to(self.device)

            with torch.autocast(device_type="cuda", dtype=torch.bfloat16):
                _, loss = self.model(input_ids=inputs, labels=labels)
                scaled_loss = loss / self.number_of_local_steps

            scaled_loss.backward()

            self.running_loss += loss.item()
            self.batch_count += 1
            self.local_progress.loss = self.running_loss / self.batch_count

            self.local_progress.samples_accumulated += self.local_batch_size_train

            if (
                self.local_progress.samples_accumulated
                % (self.logging_interval * self.local_batch_size_train)
                == 0
            ):
                bt.logging.info(
                    f":training:  Outer Step: {self.local_progress.epoch} | "
                    f"Inner Step: {self.local_progress.inner_step} | "
                    f"Average Loss: {self.local_progress.loss:.4f} | "
                    f"Micro Batches: [{self.local_progress.samples_accumulated}/{self.local_batch_size_train_effective}]"
                )

            if (
                self.local_progress.samples_accumulated
                >= self.local_batch_size_train_effective
            ):
                torch.nn.utils.clip_grad_norm_(self.model.parameters(), 1.0)
                self.event.update(
                    {
                        "outer_step": self.local_progress.epoch,
                        "inner_step": self.local_progress.inner_step,
                        "loss": self.local_progress.loss,
                        "samples_accumulated": self.local_progress.samples_accumulated,
                    }
                )
                self.inner_optimizer.step()
                self.inner_optimizer.zero_grad()
                self.local_progress.inner_step += 1
<<<<<<< HEAD

                self.running_loss = 0.0
                self.batch_count = 0

=======
>>>>>>> de265e7a
                self.local_progress.samples_accumulated = 0

    async def all_reduce(
        self, synapse: distributed_training.protocol.AllReduce
    ) -> distributed_training.protocol.AllReduce:
        """Handle incoming all_reduce requests by pausing continuous training"""
        bt.logging.info("Received All Reduce Call")
        start_time = time.perf_counter()
        try:
            async with self.training_lock:
                # Cancel any ongoing upload
                if self.current_upload_future and not self.current_upload_future.done():
                    bt.logging.info(
                        "Cancelling Ongoing Model Upload For AllReduce Operation"
                    )
                    self.current_upload_future.cancel()

                # # Ensure training is paused
                self.pause_training()

                try:
                    # Run allreduce with proper timeout
                    synapse = await self.avg_handler.run_miner_allreduce(
                        synapse,
                        self.local_progress,
                        start_time,
                        # bandwidth
                    )
                    if not synapse.completion:
                        raise AllReduceError("AllReduce Failed, Loading Latest State")
                except Exception as e:
                    bt.logging.info(f"All Reduce Failed with error: {e}")
                    synapse.completion = False

        except Exception as e:
            synapse.completion = False
            raise AllReduceError(f"Unexpected error during AllReduce: {str(e)}") from e

        finally:
            # Reset inner_step
            self.local_progress.inner_step = 0
            # Update epoch if all_reduce was succsefull
            if synapse.completion is True:
                self.local_progress.epoch += 1
                bt.logging.info("AllReduce Operation Finished Succesfully")
            bt.logging.info(synapse.timeout)
            bt.logging.info(self.upload_state_duration)
            bt.logging.info(time.perf_counter() - start_time)

            # Wait for the master validator to upload new global model
            while (time.perf_counter() - start_time) <= (
                synapse.timeout + self.upload_state_duration
            ):
                time.sleep(1)
            # Check if master validator has failed to all_reduce
            self.global_progress.epoch = get_global_epoch(self)
            if self.local_progress.epoch != self.global_progress.epoch:
                bt.logging.info(
                    f"Global Epoch Wasn't Updated After All Reduce. Resetting To Current Global Epoch: {self.global_progress.epoch}"
                )
                load_state_from_peer(self, epoch=self.global_progress.epoch)

            # Resume training when done
            self.resume_training()

            return synapse

    async def blacklist_base(self, synapse) -> typing.Tuple[bool, str]:
        """
        Determines whether an incoming request should be blacklisted and thus ignored. Your implementation should
        define the logic for blacklisting requests based on your needs and desired security parameters.

        Blacklist runs before the synapse data has been deserialized (i.e. before synapse.data is available).
        The synapse is instead contructed via the headers of the request. It is important to blacklist
        requests before they are deserialized to avoid wasting resources on requests that will be ignored.

        Args:
            synapse (template.protocol.AllReduce): A synapse object constructed from the headers of the incoming request.

        Returns:
            Tuple[bool, str]: A tuple containing a boolean indicating whether the synapse's hotkey is blacklisted,
                            and a string providing the reason for the decision.

        This function is a security measure to prevent resource wastage on undesired requests. It should be enhanced
        to include checks against the metagraph for entity registration, validator status, and sufficient stake
        before deserialization of synapse data to minimize processing overhead.

        Example blacklist logic:
        - Reject if the hotkey is not a registered entity within the metagraph.
        - Consider blacklisting entities that are not validators or have insufficient stake.

        In practice it would be wise to blacklist requests from entities that are not validators, or do not have
        enough stake. This can be checked via metagraph.S and metagraph.validator_permit. You can always attain
        the uid of the sender via a metagraph.hotkeys.index( synapse.dendrite.hotkey ) call.

        Otherwise, allow the request to be processed further.
        """
        hotkey = synapse.dendrite.hotkey
        synapse_type = type(synapse).__name__

        uid = None
        axon = None
        for _uid, _axon in enumerate(self.metagraph.axons):
            if _axon.hotkey == hotkey:
                uid = _uid
                axon = _axon
                break

        if uid is None:
            bt.logging.trace(
                f"Blacklisting unrecognized hotkey: {synapse.dendrite.hotkey}"
            )
            return (
                True,
                f"Blacklisted a non registered hotkey's {synapse_type} request from {hotkey}",
            )

        if self.config.blacklist.force_validator_permit and (
            not self.config.blacklist.allow_non_registered
        ):
            # Check stake if uid is recognize
            tao = self.metagraph.neurons[uid].stake.tao
            if tao < self.config.neuron.vpermit_tao_limit:
                return (
                    True,
                    f"Blacklisted a low stake {synapse_type} request: {tao} < {self.config.neuron.vpermit_tao_limit} from {hotkey}",
                )

        if synapse.dendrite.hotkey not in self.metagraph.hotkeys:
            # Ignore requests from unrecognized entities.
            bt.logging.trace(
                f"Blacklisting unrecognized hotkey {synapse.dendrite.hotkey}"
            )
            return True, "Unrecognized hotkey"

        bt.logging.trace(
            f"Not Blacklisting recognized hotkey {synapse.dendrite.hotkey}"
        )
        return False, "Hotkey recognized!"

    async def blacklist_is_alive(
        self, synapse: distributed_training.protocol.IsAlive
    ) -> typing.Tuple[bool, str]:
        blacklist = await self.blacklist_base(synapse)
        bt.logging.debug(blacklist[1])
        return blacklist

    async def blacklist_all_reduce(
        self, synapse: distributed_training.protocol.AllReduce
    ) -> typing.Tuple[bool, str]:
        blacklist = await self.blacklist_base(synapse)
        bt.logging.debug(blacklist[1])
        return blacklist


# This is the main function, which runs the miner.
if __name__ == "__main__":
    with Miner() as miner:
        while True:
            bt.logging.info(":lightning: Miner Running..")
            time.sleep(45)<|MERGE_RESOLUTION|>--- conflicted
+++ resolved
@@ -526,13 +526,10 @@
                 self.inner_optimizer.step()
                 self.inner_optimizer.zero_grad()
                 self.local_progress.inner_step += 1
-<<<<<<< HEAD
 
                 self.running_loss = 0.0
                 self.batch_count = 0
 
-=======
->>>>>>> de265e7a
                 self.local_progress.samples_accumulated = 0
 
     async def all_reduce(
